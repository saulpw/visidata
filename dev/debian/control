Source: visidata
Section: devel
Priority: optional
Maintainer: Anja Boskovic <anja@visidata.org>
Build-Depends: debhelper (>=10), dh-python, python3-all, python3-setuptools, python3-xlrd, python3-openpyxl, python3-dateutil, python3-requests
Standards-Version: 4.1.3
Homepage: https://pypi.python.org/pypi/visidata
Rules-Requires-Root: no
X-Python3-Version: >= 3.4

Package: visidata
Architecture: all
Multi-Arch: foreign
Depends: ${misc:Depends}, ${python3:Depends}
Description: rapidly explore columnar data in the terminal
 VisiData is a multipurpose terminal utility for exploring, cleaning, restructuring
<<<<<<< HEAD
 and analysing tabular data. Rows can be selected, filtered, and grouped;
 columns can be rearranged, transformed, and derived via regex or Python expressions;
 workflows can be saved, documented and repayed.
 Current supported sources are tsv, csv, fixed-width text, json, sqlite, http, html, xls, and xlsx
 (excel).
=======
 and analysing tabular data. Current supported sources are tsv, csv, fixed-width text,
 json, sqlite, http, html, xls, and xlsx (excel).
>>>>>>> f8ebf7e3
<|MERGE_RESOLUTION|>--- conflicted
+++ resolved
@@ -14,13 +14,5 @@
 Depends: ${misc:Depends}, ${python3:Depends}
 Description: rapidly explore columnar data in the terminal
  VisiData is a multipurpose terminal utility for exploring, cleaning, restructuring
-<<<<<<< HEAD
- and analysing tabular data. Rows can be selected, filtered, and grouped;
- columns can be rearranged, transformed, and derived via regex or Python expressions;
- workflows can be saved, documented and repayed.
- Current supported sources are tsv, csv, fixed-width text, json, sqlite, http, html, xls, and xlsx
- (excel).
-=======
  and analysing tabular data. Current supported sources are tsv, csv, fixed-width text,
- json, sqlite, http, html, xls, and xlsx (excel).
->>>>>>> f8ebf7e3
+ json, sqlite, http, html, xls, and xlsx (excel).