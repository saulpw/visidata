--- conflicted
+++ resolved
@@ -262,11 +262,7 @@
 globalCommand('=', 'addColumn(ColumnExpr(input("new column expr=", "expr")), index=cursorColIndex+1)', 'creates new column from Python expression, with column names as variables')
 globalCommand('g=', 'cursorCol.setValuesFromExpr(selectedRows or rows, input("set selected=", "expr"))', 'sets current column for selected rows to result of Python expression')
 
-<<<<<<< HEAD
-globalCommand('V', 'vd.push(TextSheet("%s[%s].%s" % (name, cursorRowIndex, cursorCol.name), cursorDisplay))', 'view readonly contents of this cell in a new sheet')
-=======
-globalCommand('V', 'vd.push(TextSheet("%s[%s].%s" % (name, cursorRowIndex, cursorCol.name), cursorDisplayValue))', 'views contents of current cell in a new sheet')
->>>>>>> 3ccfd89b
+globalCommand('V', 'vd.push(TextSheet("%s[%s].%s" % (name, cursorRowIndex, cursorCol.name), cursorDisplay))', 'views contents of current cell in a new sheet')
 
 globalCommand('`', 'vd.push(source if isinstance(source, Sheet) else None)', 'opens source of current sheet')
 globalCommand('S', 'vd.push(SheetsSheet("sheets"))', 'opens Sheets Sheet')
