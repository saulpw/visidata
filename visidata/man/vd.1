.Dd January 11, 2023
.Dt vd \&1 "Quick Reference Guide"
.Os Linux/MacOS
.
.\" Long option with arg: .Lo f filetype format
.\" Long flag: .Lo f filetype
.de Lo
.It Cm -\\$1 Ns , Cm --\\$2 Ns = Ns Ar \\$3
..
.de Lf
.It Cm -\\$1 Ns , Cm --\\$2
..
.Sh NAME
.
.Nm VisiData
.Nd a terminal utility for exploring and arranging tabular data
.
.Sh SYNOPSIS
.
.Nm vd
.Op Ar options
.Op Ar input No ...
.
.Nm vd
.Op Ar options
.Cm --play Ar cmdlog
.Op Cm -w Ar waitsecs
.Op Cm --batch
.Op Cm -o Ar output
.Op Ar field Ns Cm = Ns Ar value
.
.Nm vd
.Op Ar options
.Op Ar input No ...
.Cm + Ns Ar toplevel Ns : Ns Ar subsheet Ns : Ns Ar col Ns : Ns Ar row
.
.Sh DESCRIPTION
.Nm VisiData No is an easy-to-use multipurpose tool to explore, clean, edit, and restructure data.
Rows can be selected, filtered, and grouped; columns can be rearranged, transformed, and derived via regex or Python expressions; and workflows can be saved, documented, and replayed.
.
.Ss REPLAY MODE
.Bl -tag -width XXXXXXXXXXXXXXXXXXXXXX -compact
.Lo p play cmdlog
.No replay a saved Ar cmdlog No within the interface
.
.Lo w replay-wait seconds
.No wait Ar seconds No between commands
.
.Lf b batch
replay in batch mode (with no interface)
.
.Lo o output file
.No save final visible sheet to Ar file No as .tsv
.
.It Sy --replay-movement
.No toggle Sy --play No to move cursor cell-by-cell
.It Ar field Ns Cm = Ns Ar value
.No replace \&"{ Ns Ar field Ns }\&" in Ar cmdlog No contents with Ar value
.El
.
.Ss Commands During Replay
.Bl -tag -width XXXXXXXXXXXXXXXXXXX -compact -offset XXX
.It Sy ^U
pause/resume replay
.It Sy ^N
execute next row in replaying sheet
.It Sy ^K
cancel current replay
.El
.
.Ss GLOBAL COMMANDS
.No All keystrokes are case sensitive. The Sy ^ No prefix is shorthand for Sy Ctrl Ns .
.Pp
.Ss Keystrokes to start off with
.Bl -tag -width XXXXXXXXXXXXXXX -compact
.It Ic " ^Q"
abort program immediately
.It Ic " ^C"
cancel user input or abort all async threads on current sheet
.It Ic "g^C"
abort all secondary threads
.It Ic "  q"
quit current sheet or menu
.It Ic "  Q"
quit current sheet and free associated memory
.It Ic " gq"
quit all sheets (clean exit)
.Pp
.It Ic " ^H"
.No activate help menu ( Ns Sy Enter Ns / Ns Sy left-mouse No to expand submenu or execute command)
.It Ic "g^H"
view this man page
.It Ic "z^H"
view sheet of command longnames and keybindings for current sheet
.It Ic "Space" Ar longname
.No execute command by its Ar longname
.Pp
.It Ic "  U"
.No undo the most recent modification ( requires enabled Sy options.undo Ns )
.It Ic "  R"
.No redo the most recent undo ( requires enabled Sy options.undo Ns )
.El
.Ss "Cursor Movement"
.
.Bl -tag -width XXXXXXXXXXXXXXX -compact
.
.It Ic "Arrow PgUp"
go as expected
.It Ic " h   j   k   l"
go left/down/up/right
.It Ic "gh  gj  gk  gl"
go all the way to the left/bottom/top/right of sheet
.It Ic "     G  gg"
go all the way to the bottom/top of sheet
.It Ic. "End  Home"
go all the way to the bottom/top of sheet
.It Ic "^B  ^F"
scroll one page back/forward
.It Ic "^Left ^Right"
scroll one page left/right
.It Ic "zz"
scroll current row to center of screen
.Pp
.It Ic "^^" No (Ctrl+^)
jump to previous sheet (swaps with current sheet)
.Pp
.It Ic  " /   ?" Ar regex
.No search for Ar regex No forward/backward in current column
.It Ic  "g/  g?" Ar regex
.No search for Ar regex No forward/backward over all visible columns
.It Ic  "z/  z?" Ar expr
.No search by Python Ar expr No forward/backward in current column (with column names as variables)
.It Ic  " n   N"
go to next/previous match from last regex search
.Pp
.It Ic  " <   >"
go up/down current column to next value
.It Ic  "z<  z>"
go up/down current column to next null value
.It Ic " {   }"
go up/down current column to next selected row
.
.El
.Pp
.Bl -tag -width XXXXXXXXXXXXXXX -compact
.Pp
.It Ic " c" Ar regex
.No go to next column with name matching Ar regex
.It Ic " r" Ar regex
.No go to next row with key matching Ar regex
.It Ic "zc  zr" Ar number
.No go to column/row Ar number No (0-based)
.Pp
.It Ic " H   J   K   L"
slide current row/column left/down/up/right
.It Ic "gH  gJ  gK  gL"
slide current row/column all the way to the left/bottom/top/right of sheet
.It Ic "zH  zJ  zK  zK" Ar number
.No slide current row/column Ar number No positions to the left/down/up/right
.Pp
.It Ic "zh  zj  zk  zl"
scroll one left/down/up/right
.El
.
.Ss Column Manipulation
.
.Bl -tag -width XXXXXXXXXXXXXXX -compact
.
.It Ic "  _" Ns " (underbar)"
toggle width of current column between full and default width
.It Ic " g_"
toggle widths of all visible columns between full and default width
.It Ic " z_" Ar number
.No adjust width of current column to Ar number
.It Ic "gz_" Ar number
adjust widths of all visible columns to Ar number
.Pp
.It Ic " -" Ns " (hyphen)"
hide current column
.It Ic "z-" Ns
reduce width of current column by half
.It Ic "gv" Ns
unhide all columns
.Pp
.It Ic "! z!" Ns
toggle/unset current column as a key column
.It Ic "~  #  %  $  @  z#"
set type of current column to str/int/float/currency/date/len
.It Ic "  ^"
rename current column
.It Ic " g^"
rename all unnamed visible columns to contents of selected rows (or current row)
.It Ic " z^"
rename current column to combined contents of current cell in selected rows (or current row)
.It Ic "gz^"
rename all visible columns to combined contents of current column for selected rows (or current row)
.Pp
.It Ic "  =" Ar expr
.No create new column from Python Ar expr Ns , with column names, and attributes, as variables
.It Ic " g=" Ar expr
.No set current column for selected rows to result of Python Ar expr
.It Ic "gz=" Ar expr
.No set current column for selected rows to the items in result of Python sequence Ar expr
.It Ic " z=" Ar expr
.No evaluate Python expression on current row and set current cell with result of Python Ar expr
.Pp
.It "  i"
.No add column with incremental values
.It " gi"
.No set current column for selected rows to incremental values
.It " zi" Ar step
.No add column with values at increment Ar step
.It "gzi" Ar step
.No set current column for selected rows at increment Ar step
.El
.Pp
.Bl -tag -width XXXXXXXXXXXXXXX -compact
.It Ic " '" Ns " (tick)"
add a frozen copy of current column with all cells evaluated
.It Ic "g'"
open a frozen copy of current sheet with all visible columns evaluated
.It Ic "z'  gz'"
add/reset cache for current/all visible column(s)
.Pp
.It Ic " \&:" Ar regex
.No add new columns from Ar regex No split; number of columns determined by example row at cursor
.It Ic " \&;" Ar regex
.No add new columns from capture groups of Ar regex No (also requires example row)
.It Ic "z" Ns Ic "\&;" Ar expr
.No create new column from bash Ar expr Ns , with Sy $ Ns columnNames as variables
.It Ic " *" Ar regex Ns Sy / Ns Ar subst
.No add column derived from current column, replacing Ar regex No with Ar subst No (may include Sy \e1 No backrefs)
.It Ic "g*  gz*" Ar regex Ns Sy / Ns Ar subst
.No modify selected rows in current/all visible column(s), replacing Ar regex No with Ar subst No (may include Sy \e1 No backrefs)
.Pp
.It Ic " (   g("
.No expand current/all visible column(s) of lists (e.g. Sy [3] Ns ) or dicts (e.g. Sy {3} Ns ) one level
.It Ic "z(  gz(" Ar depth
.No expand current/all visible column(s) of lists (e.g. Sy [3] Ns ) or dicts (e.g. Sy {3} Ns ) to given Ar depth ( Ar 0 Ns = fully)
.It Ic " )"
unexpand current column; restore original column and remove other columns at this level
.It Ic "zM"
.No row-wise expand current column of lists (e.g. Sy [3] Ns ) or dicts (e.g. Sy {3} Ns ) within that column
.El
.Ss Row Selection
.
.Bl -tag -width XXXXXXXXXXXXXXX -compact
.
.It Ic "  s   t   u"
select/toggle/unselect current row
.It Ic " gs  gt  gu"
select/toggle/unselect all rows
.It Ic " zs  zt  zu"
select/toggle/unselect all rows from top to cursor
.It Ic "gzs gzt gzu"
select/toggle/unselect all rows from cursor to bottom
.It Ic " |   \e\ " Ns Ar regex
.No select/unselect rows matching Ar regex No in current column
.It Ic "g|  g\e\ " Ns Ar regex
.No select/unselect rows matching Ar regex No in any visible column
.It Ic "z|  z\e\ " Ns Ar expr
.No select/unselect rows matching Python Ar expr No in any visible column
.It Ic " \&," Ns " (comma)"
select rows matching display value of current cell in current column
.It Ic "g\&,"
select rows matching display value of current row in all visible columns
.It Ic "z\&, gz\&,"
select rows matching typed value of current cell/row in current column/all visible columns
.
.El
.
.
.Ss Row Sorting/Filtering
.
.Bl -tag -width XXXXXXXXXXXXXXX -compact
.
.It Ic "  [    ]"
sort ascending/descending by current column; replace any existing sort criteria
.It Ic " g[   g]"
sort ascending/descending by all key columns; replace any existing sort criteria
.It Ic " z[   z]"
sort ascending/descending by current column; add to existing sort criteria
.It Ic "gz[  gz]"
sort ascending/descending by all key columns; add to existing sort criteria
.It Ic " \&""
open duplicate sheet with only selected rows
.It Ic "g\&""
open duplicate sheet with all rows
.It Ic "gz\&""
open duplicate sheet with deepcopy of selected rows
.El
.
.
.Pp
The rows in these duplicated sheets (except deepcopy) are references to rows on the original source sheets, and so edits to the filtered rows will naturally be reflected in the original rows.  Use
.Ic "g'"
to freeze sheet contents in a deliberate copy.
.
.Ss Editing Rows and Cells
.
.Bl -tag -width XXXXXXXXXXXXXXX -compact
.It Ic "  a   za"
append blank row/column; appended columns cannot be copied to clipboard
.It Ic " ga  gza" Ar number
.No append Ar number No blank rows/columns
.It Ic "  d   gd"
delete current/selected row(s)
.It Ic "  y   gy"
.No yank (copy) current/all selected row(s) to clipboard in Sy Memory Sheet
.It Ic "  x   gx"
.No cut (copy and delete) current/all selected row(s) to clipboard in Sy Memory Sheet
.It Ic " zy  gzy"
.No yank (copy) contents of current column for current/selected row(s) to clipboard in Sy Memory Sheet
.It Ic " zd  gzd"
.No set contents of current column for current/selected row(s) to Sy options.null_value
.It Ic " zx  gzx"
.No cut (copy and delete) contents of current column for current/selected row(s) to clipboard in Sy Memory Sheet
.It Ic "  p    P"
paste clipboard rows after/before current row
.It Ic " zp  gzp"
set cells of current column for current/selected row(s) to last clipboard value
.It Ic " zP  gzP"
paste to cells of current column for current/selected row(s) using the system clipboard
.It Ic "  Y   gY"
.No yank (copy) current/all selected row(s) to system clipboard (using Sy options.clipboard_copy_cmd Ns )
.It Ic " zY  gzY"
.No yank (copy) contents of current column for current/selected row(s) to system clipboard (using Sy options.clipboard_copy_cmd Ns )
.It Ic "  f"
fill null cells in current column with contents of non-null cells up the current column
.
.
.It Ic "  e" Ar text
edit contents of current cell
.It Ic " ge" Ar text
.No set contents of current column for selected rows to Ar text
.
.El
.
.Ss "  Commands While Editing Input"
.Bl -tag -width XXXXXXXXXXXXXXX -compact -offset XXX
.It Ic "Enter  ^C"
accept/abort input
.It Ic "^O  g^O"
open external $EDITOR to edit contents of current/selected rows in current column
.It Ic ^R
reload initial value
.It Ic "^A   ^E"
go to beginning/end of line
.It Ic "^B   ^F"
go back/forward one character
.It Ic "^\[u2190]   ^\[u2192]" No (arrow)
go back/forward one word
.It Ic "^H   ^D"
delete previous/current character
.It Ic ^T
transpose previous and current characters
.It Ic "^U   ^K"
clear from cursor to beginning/end of line
.It Ic "^Y"
paste from cell clipboard
.It Ic "Backspace  Del"
delete previous/current character
.It Ic Insert
toggle insert mode
.It Ic "Up  Down"
set contents to previous/next in history
.It Ic "Tab  Shift+Tab"
autocomplete input (when available)
.It Ic "Shift+Arrow"
.No move cursor in direction of Sy Arrow No and re-enter edit mode
.
.El
.
.Ss Data Toolkit
.Bl -tag -width XXXXXXXXXXXXXXX -compact
.It Ic " o" Ar input
open
.Ar input No in Sy VisiData
.It Ic "zo"
open file or url from path in current cell
.It Ic "^S g^S" Ar filename
.No save current/all sheet(s) to Ar filename No in format determined by extension (default .tsv)
.It ""
.No Note: if the format does not support multisave, or the Ar filename No ends in a Sy / Ns , a directory will be created.
.It Ic "z^S" Ar filename
.No save current column only to Ar filename No in format determined by extension (default .tsv)
.It Ic "^D" Ar filename.vdj
.No save Sy CommandLog No to Ar filename.vdj No file
.It Ic "A"
.No open new blank sheet with one column
.It Ic "T"
.No open new sheet that has rows and columns of current sheet transposed
.Pp
.It Ic " +" Ar aggregator
.No add Ar aggregator No to current column (see Sy "Frequency Table" Ns )
.It Ic "z+" Ar aggregator
.No display result of Ar aggregator No over values in selected rows for current column; store result in Sy Memory Sheet
.It Ic " &"
.No append top two sheets in Sy Sheets Stack
.It Ic "g&"
.No append all sheets in Sy Sheets Stack
.Pp
.It Ic " w" Ar nBefore nAfter
.No add column where each row contains a list of that row, Ar nBefore No rows, and Ar nAfter No rows
.Pp
.El
.Ss Data Visualization
.Bl -tag -width XXXXXXXXXXXXX -compact
.It Ic " ." No (dot)
.No plot current numeric column vs key columns. The numeric key column is used for the x-axis; categorical key column values determine color.
.It Ic "g."
.No plot a graph of all visible numeric columns vs key columns.
.Pp
.El
.No If rows on the current sheet represent plottable coordinates (as in .shp or vector .mbtiles sources),
.Ic " ." No plots the current row, and Ic "g." No plots all selected rows (or all rows if none selected).
.Ss "  Canvas-specific Commands"
.Bl -tag -width XXXXXXXXXXXXXXXXXX -compact -offset XXX
.It Ic " +   -"
increase/decrease zoom level, centered on cursor
.It Ic " _" No (underbar)
zoom to fit full extent
.It Ic "z_" No (underbar)
set aspect ratio
.It Ic " x" Ar xmin xmax
.No set Ar xmin Ns / Ns Ar xmax No on graph
.It Ic " y" Ar ymin ymax
.No set Ar ymin Ns / Ns Ar ymax No on graph
.It Ic " s   t   u"
select/toggle/unselect rows on source sheet contained within canvas cursor
.It Ic "gs  gt  gu"
select/toggle/unselect rows on source sheet visible on screen
.It Ic " d"
delete rows on source sheet contained within canvas cursor
.It Ic "gd"
delete rows on source sheet visible on screen
.It Ic " Enter"
open sheet of source rows contained within canvas cursor
.It Ic "gEnter"
open sheet of source rows visible on screen
.It Ic " 1" No - Ic "9"
toggle display of layers
.It Ic "^L"
redraw all pixels on canvas
.It Ic " v"
.No toggle Ic show_graph_labels No option
.It Ic "mouse scrollwheel"
zoom in/out of canvas
.It Ic "left click-drag"
set canvas cursor
.It Ic "right click-drag"
scroll canvas
.El
.Ss Split Screen
.Bl -tag -width XXXXXXXXXXXXX -compact
.It Ic " Z"
.No split screen in half, so that second sheet on the stack is visible in a second pane
.It Ic "zZ"
.No split screen, and queries for height of second pane
.El
.Ss "  Split Window specific Commands"
.Bl -tag -width XXXXXXXXXXXXXXXXXX -compact -offset XXX
.It Ic "gZ"
.No close an already split screen, current pane full screens
.It Ic " Z"
.No push second sheet on current pane's stack to the top of the other pane's stack
.It Ic " Tab"
.No jump to other pane
.It Ic "gTab"
.No swap panes
.It Ic "g Ctrl+^"
.No cycle through sheets
.Pp
.El
.Ss Other Commands
.
.Bl -tag -width XXXXXXXXXXXXXXX -compact
.It Ic "Q"
.No quit current sheet and remove it from the Sy CommandLog
.It Ic "v"
toggle sheet-specific visibility (multi-line rows on Sheet, legends/axes on Graph)
.Pp
.Pp
.It Ic " ^E  g^E"
view traceback for most recent error(s)
.It Ic "z^E"
view traceback for error in current cell
.Pp
.It Ic " ^L"
refresh screen
.It Ic " ^R"
reload current sheet
.It Ic " ^Z"
suspend VisiData process
.It Ic " ^G"
show cursor position and bounds of current sheet on status line
.It Ic " ^V"
show version and copyright information on status line
.It Ic " ^P"
.No open Sy Status History
.It "m" Ar keystroke
.No first, begin recording macro; second, prompt for Ar keystroke No , and complete recording. Macro can then be executed everytime provided keystroke is used. Will override existing keybinding. Macros will run on current row, column, sheet.
.It "gm"
.No open an index of all existing macros. Can be directly viewed with Sy Enter Ns , and then modified with Sy ^S Ns .
.
.El
.Pp
.Bl -tag -width XXXXXXXXXXXXXXX -compact
.It Ic " ^Y  z^Y  g^Y"
open current row/cell/sheet as Python object
.It Ic " ^X" Ar expr
.No evaluate Python Ar expr No and opens result as Python object
.It Ic "z^X" Ar expr
.No evaluate Python Ar expr Ns , in context of current row, and open result as Python object
.It Ic "g^X" Ar module
.No import Python Ar module No in the global scope
.El
.
.Ss Internal Sheets List
.Bl -tag -width Xx -compact
.It Sy " \&."
.Sy Directory Sheet No "            browse properties of files in a directory"
.It Sy " \&."
.Sy Plugins Sheet No "              browse, install, and (de)activate plugins"
.It Sy " \&."
.Sy Memory Sheet No (Alt+Shift+M) "       browse saved values, including clipboard"
.It " "
.It Sy Metasheets
.It Sy " \&."
.Sy Columns Sheet No (Shift+C) "    edit column properties"
.It Sy " \&."
.Sy Sheets Sheet No (Shift+S) "     jump between sheets or join them together"
.It Sy " \&."
.Sy Options Sheet No (Shift+O) "    edit configuration options"
.It Sy " \&."
.Sy Commandlog No (Shift+D) "       modify and save commands for replay"
.It Sy " \&."
.Sy Error Sheet No (Ctrl+E) "           view last error"
.It Sy " \&."
.Sy Status History No (Ctrl+P) "        view history of status messages"
.It Sy " \&."
.Sy Threads Sheet No (Ctrl+T) "         view, cancel, and profile asynchronous threads"
.Pp
.It Sy Derived Sheets
.It Sy " \&."
.Sy Frequency Table No (Shift+F) "  group rows by column value, with aggregations of other columns"
.It Sy " \&."
.Sy Describe Sheet No (Shift+I) "   view summary statistics for each column"
.It Sy " \&."
.Sy Pivot Table No (Shift+W) "      group rows by key and summarize current column"
.It Sy " \&."
.Sy Melted Sheet No (Shift+M) "     unpivot non-key columns into variable/value columns"
.It Sy " \&."
.Sy Transposed Sheet No (Shift+T) "  open new sheet with rows and columns transposed"
.El
.
.Ss INTERNAL SHEETS
.Ss Directory Sheet
.Bl -inset -compact
.It (global commands)
.El
.Bl -tag -width XXXXXXXXXXXXXXX -compact -offset XXX
.It Ic Space Ar open-dir-current
.No open the Sy Directory Sheet No for the current directory
.El
.Bl -inset -compact
.It (sheet-specific commands)
.El
.Bl -tag -width XXXXXXXXXXXXXXX -compact -offset XXX
.It Ic "Enter  gEnter"
open current/selected file(s) as new sheet(s)
.It Ic " ^O  g^O"
open current/selected file(s) in external $EDITOR
.It Ic " ^R  z^R  gz^R"
reload information for all/current/selected file(s)
.It Ic "  d   gd"
delete current/selected file(s) from filesystem, upon commit
.It Ic "  y   gy" Ar directory
.No copy current/selected file(s) to given Ar directory Ns , upon commit
.It Ic "  e   ge" Ar name
.No rename current/selected file(s) to Ar name
.It Ic "  ` (backtick)"
open parent directory
.It Ic "z^S"
commit changes to file system
.El
.
.Ss Plugins Sheet
.Bl -inset -compact
.It Browse through a list of available plugins. VisiData needs to be restarted before plugin activation takes effect. Installation may require internet access.
.El
.Bl -inset -compact
.It (global commands)
.El
.Bl -tag -width XXXXXXXXXXXXXXX -compact -offset XXX
.It Ic Space Ar open-plugins
.No open the Sy Plugins Sheet
.El
.Bl -inset -compact
.It (sheet-specific commands)
.El
.Bl -tag -width XXXXXXXXXXXXXXX -compact -offset XXX
.It Ic "a"
install and activate current plugin
.It Ic "d"
deactivate current plugin
.El
.
.Ss Memory Sheet
.Bl -inset -compact
.It Browse through a list of stored values, referanceable in expressions through their Sy name Ns .
.El
.Bl -inset -compact
.It (global commands)
.El
.Bl -tag -width XXXXXXXXXXXXXXX -compact -offset XXX
.It Ic Alt+Shift+M
.No open the Sy Memory Sheet
.It Ic Alt+M Ar name
.No store value in current cell in Sy Memory Sheet No under Ar name
.El
.Bl -inset -compact
.It (sheet-specific commands)
.El
.Bl -tag -width XXXXXXXXXXXXXXX -compact -offset XXX
.It Ic "e"
edit either value or name, to edit reference
.El
.Ss METASHEETS
.Ss Columns Sheet (Shift+C)
.Bl -inset -compact
.It Properties of columns on the source sheet can be changed with standard editing commands ( Ns Sy e  ge g= Del Ns ) on the Sy Columns Sheet Ns . Multiple aggregators can be set by listing them (separated by spaces) in the aggregators column.  The 'g' commands affect the selected rows, which are the literal columns on the source sheet.
.El
.Bl -inset -compact
.It (global commands)
.El
.Bl -tag -width XXXXXXXXXXXXXXX -compact -offset XXX
.It Ic gC
.No open Sy Columns Sheet No with all visible columns from all sheets
.El
.Bl -inset -compact
.It (sheet-specific commands)
.El
.Bl -tag -width XXXXXXXXXXXXXXX -compact -offset XXX
.It Ic " &"
add column from appending selected source columns
.It Ic "g! gz!"
toggle/unset selected columns as key columns on source sheet
.It Ic "g+" Ar aggregator
add Ar aggregator No to selected source columns
.It Ic "g-" No (hyphen)
hide selected columns on source sheet
.It Ic "g~ g# g% g$ g@ gz# z%"
set type of selected columns on source sheet to str/int/float/currency/date/len/floatsi
.It Ic " Enter"
.No open a Sy Frequency Table No sheet grouped by column referenced in current row
.El
.
.Ss Sheets Sheet (Shift+S)
.Bl -inset -compact
.It open Sy Sheets Stack Ns , which contains only the active sheets on the current stack
.It (global commands)
.El
.Bl -tag -width XXXXXXXXXXXXXXX -compact -offset XXX
.It Ic gS
.No open Sy Sheets Sheet Ns , which contains all sheets from current session, active and inactive
.It Ic "Alt" Ar number
.No jump to sheet Ar number Ns
.El
.Bl -inset -compact
.It (sheet-specific commands)
.El
.Bl -tag -width XXXXXXXXXXXXXXX -compact -offset XXX
.It Ic " Enter"
jump to sheet referenced in current row
.It Ic "gEnter"
push selected sheets to top of sheet stack
.It Ic " a"
add row to reference a new blank sheet
.It Ic "gC  gI"
.No open Sy Columns Sheet Ns / Ns Sy Describe Sheet No with all visible columns from selected sheets
.It Ic "g^R"
.No reload all selected sheets
.It Ic "z^C  gz^C"
abort async threads for current/selected sheets(s)
.It Ic "g^S"
save selected or all sheets
.It Ic " &" Ar jointype
.No merge selected sheets with visible columns from all, keeping rows according to Ar jointype Ns :
.El
.Bl -tag -width x -compact -offset XXXXXXXXXXXXXXXXXXXX
.It Sy "\&."
.Sy inner No " keep only rows which match keys on all sheets"
.It Sy "\&."
.Sy outer No " keep all rows from first selected sheet"
.It Sy "\&."
.Sy full No "  keep all rows from all sheets (union)"
.It Sy "\&."
.Sy diff No "  keep only rows NOT in all sheets"
.It Sy "\&."
.Sy append No "combine all rows from all sheets"
.It Sy "\&."
.Sy concat No "similar to 'append' but keep first sheet type and columns"
.It Sy "\&."
.Sy extend No "copy first selected sheet, keeping all rows and sheet type, and extend with columns from other sheets"
.It Sy "\&."
.Sy merge No " mostly keep all rows from first selected sheet, except prioritise cells with non-null/non-error values"
.El
.
.Ss Options Sheet (Shift+O)
.Bl -inset -compact
.It (global commands)
.El
.Bl -tag -width XXXXXXXXXXXXXXX -compact -offset XXX
.It Ic Shift+O
.No edit global options (apply to Sy all sheets Ns )
.It Ic zO
.No edit sheet options (apply to Sy current sheet No only)
.It Ic gO
.No open Sy options.config No as Sy TextSheet
.El
.Bl -inset -compact
.It (sheet-specific commands)
.El
.Bl -tag -width XXXXXXXXXXXXXXX -compact -offset XXX
.It Ic "Enter  e"
edit option at current row
.It Ic "d"
remove option override for this context
.It Ic "^S"
.No save option configuration to Sy foo.visidatarc
.El
.
.Ss CommandLog (Shift+D)
.Bl -inset -compact
.It (global commands)
.El
.Bl -tag -width XXXXXXXXXXXXXXX -compact -offset XXX
.It Ic  D
.No open current sheet's Sy CommandLog No with all other loose ends removed; includes commands from parent sheets
.It Ic gD
.No open global Sy CommandLog No for all commands executed in the current session
.It Ic zD
.No open current sheet's Sy CommandLog No with the parent sheets commands' removed
.El
.Bl -inset -compact
.It (sheet-specific commands)
.El
.Bl -tag -width XXXXXXXXXXXXXXX -compact -offset XXX
.It Ic "  x"
replay command in current row
.It Ic " gx"
replay contents of entire CommandLog
.It Ic " ^C"
abort replay
.El
.
.Ss Threads Sheet (Ctrl+T)
.Bl -inset -compact
.It (global commands)
.El
.Bl -tag -width XXXXXXXXXXXXXXX -compact -offset XXX
.It Ic  ^T
.No open global Sy Threads Sheet No for all asynchronous threads running
.It Ic z^T
.No open current sheet's Sy Threads Sheet No
.El
.Bl -inset -compact
.It (sheet-specific commands)
.El
.Bl -tag -width XXXXXXXXXXXXXXX -compact -offset XXX
.It Ic " ^C"
abort thread at current row
.It Ic "g^C"
.No abort all threads on current Sy Threads Sheet No
.El
.
.Ss DERIVED SHEETS
.Ss Frequency Table (Shift+F)
.Bl -inset -compact
.It A Sy Frequency Table No groups rows by one or more columns, and includes summary columns for those with aggregators.
.It (global commands)
.El
.Bl -tag -width XXXXXXXXXXXXXXX -compact -offset XXX
.It Ic gF
open Frequency Table, grouped by all key columns on source sheet
.It Ic zF
open one-line summary for all rows and selected rows
.El
.Bl -inset -compact
.It (sheet-specific commands)
.El
.Bl -tag -width XXXXXXXXXXXXXXX -compact -offset XXX
.It Ic " s   t   u"
select/toggle/unselect these entries in source sheet
.It Ic " Enter  gEnter"
open copy of source sheet with rows that are grouped in current cell / selected rows
.El
.
.Ss Describe Sheet (Shift+I)
.Bl -inset -compact
.It A Sy Describe Sheet No contains descriptive statistics for all visible columns.
.It (global commands)
.El
.Bl -tag -width XXXXXXXXXXXXXXX -compact -offset XXX
.It Ic gI
.No open Sy Describe Sheet No for all visible columns on all sheets
.El
.Bl -inset -compact
.It (sheet-specific commands)
.El
.Bl -tag -width XXXXXXXXXXXXXXX -compact -offset XXX
.It Ic "zs  zu"
select/unselect rows on source sheet that are being described in current cell
.It Ic " !"
toggle/unset current column as a key column on source sheet
.It Ic " Enter"
.No open a Sy Frequency Table No sheet grouped on column referenced in current row
.It Ic "zEnter"
open copy of source sheet with rows described in current cell
.El
.
.Ss Pivot Table (Shift+W)
.Bl -inset -compact
.It Set key column(s) and aggregators on column(s) before pressing Sy Shift+W No on the column to pivot.
.It (sheet-specific commands)
.El
.Bl -tag -width XXXXXXXXXXXXXXX -compact -offset XXX
.It Ic " Enter"
open sheet of source rows aggregated in current pivot row
.It Ic "zEnter"
open sheet of source rows aggregated in current pivot cell
.El
.Ss Melted Sheet (Shift+M)
.Bl -inset -compact
.It Open Melted Sheet (unpivot), with key columns retained and all non-key columns reduced to Variable-Value rows.
.It (global commands)
.El
.Bl -tag -width XXXXXXXXXXXXXXX -compact -offset XXX
.It Ic "gM" Ar regex
.No open Melted Sheet (unpivot), with key columns retained and Ar regex No capture groups determining how the non-key columns will be reduced to Variable-Value rows.
.El
.Ss Python Object Sheet (^X ^Y g^Y z^Y)
.Bl -inset -compact
.It (sheet-specific commands)
.El
.Bl -tag -width XXXXXXXXXXXXXXX -compact -offset XXX
.It Ic " Enter"
dive further into Python object
.It Ic " v"
toggle show/hide for methods and hidden properties
.It Ic "gv  zv"
show/hide methods and hidden properties
.El
.
.Sh COMMANDLINE OPTIONS
.No Add Sy -n Ns / Ns Sy --nonglobal No to make subsequent CLI options "sheet-specific" (applying only to paths specified directly on the CLI). By default, CLI options apply to all sheets.
.Pp
.No Options can also be set via the Ar Options Sheet No or a Ar .visidatarc No (see Sx FILES Ns ).
.Pp
.Bl -tag -width XXXXXXXXXXXXXXXXXXXXXXXXXXX -compact
.It Cm -P Ns = Ns Ar longname
.No preplay Ar longname No before replay or regular launch; limited to Sy Base Sheet No bound commands
.It Cm + Ns Ar toplevel Ns : Ns Ar subsheet Ns : Ns Ar col Ns : Ns Ar row
.No launch vd with Ar subsheet No of Ar toplevel No at top-of-stack, and cursor at Ar col No and Ar row Ns ; all arguments are optional
.Pp
.Lo f filetype filetype
.No "tsv               "
set loader to use for
.Ar filetype
instead of file extension
.
.Lo d delimiter delimiter
.No "\(rst                "
field delimiter to use for tsv/usv filetype
.
.Lo y confirm-overwrite F
.No "True              "
overwrite existing files without confirmation
.
.Lo N nothing T
.No "False              "
disable loading .visidatarc and plugin addons
.
.El
.Bl -tag -width XXXXXXXXXXXXXXXXXXXXXXXXXXXXXXXXXXXXXXXXXXXXXX -compact
.It Sy --visidata-dir Ns = Ns Ar "str          " No "~/.visidata/"
directory to load and store additional files
.It Sy --debug No "                     False"
exit on error and display stacktrace
.It Sy --undo Ns = Ns Ar "bool                 " No "True"
enable undo/redo
.It Sy --col-cache-size Ns = Ns Ar "int        " No "0"
max number of cache entries in each cached column
.It Sy --clean-names No "               False"
clean column/sheet names to be valid Python identifiers
.It Sy --note-pending Ns = Ns Ar "str          " No "\[u231B]"
note to display for pending cells
.It Sy --note-format-exc Ns = Ns Ar "str       " No "?"
cell note for an exception during formatting
.It Sy --note-getter-exc Ns = Ns Ar "str       " No "!"
cell note for an exception during computation
.It Sy --note-type-exc Ns = Ns Ar "str         " No "!"
cell note for an exception during type conversion
.It Sy --scroll-incr Ns = Ns Ar "int           " No "-3"
amount to scroll with scrollwheel
.It Sy --force-256-colors No "          False"
use 256 colors even if curses reports fewer
.It Sy --quitguard No "                 False"
confirm before quitting modified sheet
.It Sy --default-width Ns = Ns Ar "int         " No "20"
default column width
.It Sy --default-height Ns = Ns Ar "int        " No "4"
default column height
.It Sy --textwrap-cells Ns = Ns Ar "bool       " No "True"
wordwrap text for multiline rows
.It Sy --name-joiner Ns = Ns Ar "str           " No "_"
string to join sheet or column names
.It Sy --value-joiner Ns = Ns Ar "str          " No " "
string to join display values
.It Sy --wrap No "                      False"
wrap text to fit window width on TextSheet
.It Sy --save-filetype Ns = Ns Ar "str         " No "tsv"
specify default file type to save as
.It Sy --profile No "                   False"
enable profiling on threads
.It Sy --min-memory-mb Ns = Ns Ar "int         " No "0"
minimum memory to continue loading and async processing
.It Sy --encoding Ns = Ns Ar "str              " No "utf-8"
encoding passed to codecs.open
.It Sy --encoding-errors Ns = Ns Ar "str       " No "surrogateescape"
encoding_errors passed to codecs.open
.It Sy --mouse-interval Ns = Ns Ar "int        " No "1"
max time between press/release for click (ms)
.It Sy --input-history Ns = Ns Ar "str         " No ""
basename of file to store persistent input history
.It Sy --bulk-select-clear No "         False"
clear selected rows before new bulk selections
.It Sy --some-selected-rows No "        False"
if no rows selected, if True, someSelectedRows returns all rows; if False, fails
.It Sy --load-lazy No "                 False"
load subsheets always (False) or lazily (True)
.It Sy --skip Ns = Ns Ar "int                  " No "0"
skip N rows before header
.It Sy --header Ns = Ns Ar "int                " No "1"
parse first N rows as column names
.It Sy --delimiter Ns = Ns Ar "str             " No "	"
field delimiter to use for tsv/usv filetype
.It Sy --row-delimiter Ns = Ns Ar "str         " No "
"
row delimiter to use for tsv/usv filetype
.It Sy --tsv-safe-newline Ns = Ns Ar "str      " No ""
replacement for newline character when saving to tsv
.It Sy --tsv-safe-tab Ns = Ns Ar "str          " No ""
replacement for tab character when saving to tsv
.It Sy --visibility Ns = Ns Ar "int            " No "0"
visibility level
.It Sy --default-sample-size Ns = Ns Ar "int   " No "100"
number of rows to sample for regex.split (0=all)
.It Sy --fmt-expand-dict Ns = Ns Ar "str       " No "%s.%s"
format str to use for names of columns expanded from dict (colname, key)
.It Sy --fmt-expand-list Ns = Ns Ar "str       " No "%s[%s]"
format str to use for names of columns expanded from list (colname, index)
.It Sy --json-indent Ns = Ns Ar "NoneType      " No "None"
indent to use when saving json
.It Sy --json-sort-keys No "            False"
sort object keys when saving to json
.It Sy --default-colname Ns = Ns Ar "str       " No ""
column name to use for non-dict rows
.It Sy --filetype Ns = Ns Ar "str              " No ""
specify file type
.It Sy --confirm-overwrite Ns = Ns Ar "bool    " No "True"
whether to prompt for overwrite confirmation on save
.It Sy --safe-error Ns = Ns Ar "str            " No "#ERR"
error string to use while saving
.It Sy --replay-wait Ns = Ns Ar "float         " No "0.0"
time to wait between replayed commands, in seconds
.It Sy --replay-movement No "           False"
insert movements during replay
.It Sy --rowkey-prefix Ns = Ns Ar "str         " No "\[u30AD]"
string prefix for rowkey in the cmdlog
.It Sy --cmdlog-histfile Ns = Ns Ar "str       " No ""
file to autorecord each cmdlog action to
.It Sy --clipboard-copy-cmd Ns = Ns Ar "str    " No "xclip -selection clipboard -filter"
command to copy stdin to system clipboard
.It Sy --clipboard-paste-cmd Ns = Ns Ar "str   " No "xclip -selection clipboard -o"
command to send contents of system clipboard to stdout
.It Sy --fancy-chooser No "             False"
a nicer selection interface for aggregators and jointype
.It Sy --null-value Ns = Ns Ar "NoneType       " No "None"
a value to be counted as null
.It Sy --histogram-bins Ns = Ns Ar "int        " No "0"
number of bins for histogram of numeric columns
.It Sy --numeric-binning No "           False"
bin numeric columns into ranges
.It Sy --show-graph-labels Ns = Ns Ar "bool    " No "True"
show axes and legend on graph
.It Sy --plot-colors Ns = Ns Ar "str           " No ""
list of distinct colors to use for plotting distinct objects
.It Sy --zoom-incr Ns = Ns Ar "float           " No "2.0"
amount to multiply current zoomlevel when zooming
.It Sy --motd-url Ns = Ns Ar "str              " No ""
source of randomized startup messages
.It Sy --dir-recurse No "               False"
walk source path recursively on DirSheet
.It Sy --dir-hidden No "                False"
load hidden files on DirSheet
.It Sy --config Ns = Ns Ar "Path               " No "/home/anja/.visidatarc"
config file to exec in Python
.It Sy --play Ns = Ns Ar "str                  " No ""
file.vd to replay
.It Sy --batch No "                     False"
replay in batch mode (with no interface and all status sent to stdout)
.It Sy --output Ns = Ns Ar "NoneType           " No "None"
save the final visible sheet to output at the end of replay
.It Sy --preplay Ns = Ns Ar "str               " No ""
longnames to preplay before replay
.It Sy --imports Ns = Ns Ar "str               " No "plugins"
imports to preload before .visidatarc (command-line only)
.It Sy --nothing No "                   False"
no config, no plugins, nothing extra
.It Sy --plugins-url Ns = Ns Ar "str           " No "https://visidata.org/plugins/plugins.jsonl"
source of plugins sheet
.It Sy --plugins-autoload Ns = Ns Ar "bool     " No "True"
do not autoload plugins if False
.It Sy --theme Ns = Ns Ar "str                 " No ""
display/color theme to use
.It Sy --plt-marker Ns = Ns Ar "str            " No "."
matplotlib.markers
.It Sy --plot-palette Ns = Ns Ar "str          " No "Set3"
colorbrewer palette to use
.It Sy --describe-aggrs Ns = Ns Ar "str        " No "mean stdev"
numeric aggregators to calculate on Describe sheet
.It Sy --incr-base Ns = Ns Ar "float           " No "1.0"
start value for column increments
.It Sy --ping-count Ns = Ns Ar "int            " No "3"
send this many pings to each host
.It Sy --ping-interval Ns = Ns Ar "float       " No "0.1"
wait between ping rounds, in seconds
.It Sy --regex-flags Ns = Ns Ar "str           " No "I"
flags to pass to re.compile() [AILMSUX]
.It Sy --regex-maxsplit Ns = Ns Ar "int        " No "0"
maxsplit to pass to regex.split
.It Sy --unfurl-empty No "              False"
if unfurl includes rows for empty containers
.It Sy --csv-dialect Ns = Ns Ar "str           " No "excel"
dialect passed to csv.reader
.It Sy --csv-delimiter Ns = Ns Ar "str         " No ","
delimiter passed to csv.reader
.It Sy --csv-quotechar Ns = Ns Ar "str         " No """
quotechar passed to csv.reader
.It Sy --csv-skipinitialspace Ns = Ns Ar "bool " No "True"
skipinitialspace passed to csv.reader
.It Sy --csv-escapechar Ns = Ns Ar "NoneType   " No "None"
escapechar passed to csv.reader
.It Sy --csv-lineterminator Ns = Ns Ar "str    " No "
"
lineterminator passed to csv.writer
.It Sy --safety-first No "              False"
sanitize input/output to handle edge cases, with a performance cost
.It Sy --fixed-rows Ns = Ns Ar "int            " No "1000"
number of rows to check for fixed width columns
.It Sy --fixed-maxcols Ns = Ns Ar "int         " No "0"
max number of fixed-width columns to create (0 is no max)
.It Sy --graphviz-edge-labels Ns = Ns Ar "bool " No "True"
whether to include edge labels on graphviz diagrams
.It Sy --html-title Ns = Ns Ar "str            " No "<h2>{sheet.name}</h2>"
table header when saving to html
.It Sy --http-max-next Ns = Ns Ar "int         " No "0"
max next.url pages to follow in http response
.It Sy --http-req-headers Ns = Ns Ar "dict     " No "{}"
http headers to send to requests
.It Sy --npy-allow-pickle No "          False"
numpy allow unpickling objects (unsafe)
.It Sy --pcap-internet Ns = Ns Ar "str         " No "n"
(y/s/n) if save_dot includes all internet hosts separately (y), combined (s), or does not include the internet (n)
.It Sy --pdf-tables No "                False"
parse PDF for tables instead of pages of text
.It Sy --postgres-schema Ns = Ns Ar "str       " No "public"
The desired schema for the Postgres database
.It Sy --sqlite-onconnect Ns = Ns Ar "str      " No ""
sqlite statement to execute after opening a connection
.It Sy --xlsx-meta-columns No "         False"
include columns for cell objects, font colors, and fill colors
.It Sy --xml-parser-huge-tree Ns = Ns Ar "bool " No "True"
allow very deep trees and very long text content
.El
.
.Ss DISPLAY OPTIONS
.No Display options can only be set via the Sx Options Sheet No or a Pa .visidatarc No (see Sx FILES Ns ).
.Pp
.
.Bl -tag -width XXXXXXXXXXXXXXXXXXXXXXXXXXXXXXXXXXXXXX -compact
.It Sy "disp_menu          " No "True"
show menu on top line when not active
.It Sy "disp_menu_keys     " No "True"
show keystrokes inline in submenus
.It Sy "color_menu         " No "black on 110 cyan"
color of menu items in general
.It Sy "color_menu_active  " No "223 yellow on black"
color of active menu items
.It Sy "color_menu_spec    " No "black on 34 green"
color of sheet-specific menu items
.It Sy "color_menu_help    " No "black italic on 110 cyan"
color of helpbox
.It Sy "disp_menu_boxchars " No "\[u2502]\[u2502]\[u2500]\[u2500]\[u250C]\[u2510]\[u2514]\[u2518]\[u251C]\[u2524]"
box characters to use for menus
.It Sy "disp_menu_more     " No "\[u00BB]"
command submenu indicator
.It Sy "disp_menu_push     " No "\[u2398]"
indicator if command pushes sheet onto sheet stack
.It Sy "disp_menu_input    " No "\[u2026]"
indicator if input required for command
.It Sy "disp_menu_fmt      " No "Ctrl+H for help menu"
right-side menu format string
.It Sy "disp_float_fmt     " No "{:.02f}"
default fmtstr to format for float values
.It Sy "disp_int_fmt       " No "{:d}"
default fmtstr to format for int values
.It Sy "disp_formatter     " No "generic"
formatter to use for display and saving
.It Sy "disp_splitwin_pct  " No "0"
height of second sheet on screen
.It Sy "disp_sidebar_fmt   " No ""
format string for default sidebar
.It Sy "disp_note_none     " No "\[u2300]"
visible contents of a cell whose value is None
.It Sy "disp_truncator     " No "\[u2026]"
indicator that the contents are only partially visible
.It Sy "disp_oddspace      " No "\[u00B7]"
displayable character for odd whitespace
.It Sy "disp_more_left     " No "<"
header note indicating more columns to the left
.It Sy "disp_more_right    " No ">"
header note indicating more columns to the right
.It Sy "disp_error_val     " No ""
displayed contents for computation exception
.It Sy "disp_ambig_width   " No "1"
width to use for unicode chars marked ambiguous
.It Sy "disp_pending       " No ""
string to display in pending cells
.It Sy "color_note_pending " No "bold magenta"
color of note in pending cells
.It Sy "color_note_type    " No "226 yellow"
color of cell note for non-str types in anytype columns
.It Sy "color_note_row     " No "220 yellow"
color of row note on left edge
.It Sy "disp_column_sep    " No "\[u2502]"
separator between columns
.It Sy "disp_keycol_sep    " No "\[u2551]"
separator between key columns and rest of columns
.It Sy "disp_rowtop_sep    " No "\[u2502]"

.It Sy "disp_rowmid_sep    " No "\[u205D]"

.It Sy "disp_rowbot_sep    " No "\[u205D]"

.It Sy "disp_rowend_sep    " No "\[u2551]"

.It Sy "disp_keytop_sep    " No "\[u2551]"

.It Sy "disp_keymid_sep    " No "\[u2551]"

.It Sy "disp_keybot_sep    " No "\[u2551]"

.It Sy "disp_endtop_sep    " No "\[u2551]"

.It Sy "disp_endmid_sep    " No "\[u2551]"

.It Sy "disp_endbot_sep    " No "\[u2551]"

.It Sy "disp_selected_note " No "\[u2022]"

.It Sy "disp_sort_asc      " No "\[u2191]\[u219F]\[u21DE]\[u21E1]\[u21E7]\[u21D1]"
characters for ascending sort
.It Sy "disp_sort_desc     " No "\[u2193]\[u21A1]\[u21DF]\[u21E3]\[u21E9]\[u21D3]"
characters for descending sort
.It Sy "color_default      " No "white on black"
the default fg and bg colors
.It Sy "color_default_hdr  " No "bold"
color of the column headers
.It Sy "color_bottom_hdr   " No "underline"
color of the bottom header row
.It Sy "color_current_row  " No "reverse"
color of the cursor row
.It Sy "color_current_col  " No "bold"
color of the cursor column
.It Sy "color_current_hdr  " No "bold reverse"
color of the header for the cursor column
.It Sy "color_column_sep   " No "246 blue"
color of column separators
.It Sy "color_key_col      " No "81 cyan"
color of key columns
.It Sy "color_hidden_col   " No "8"
color of hidden columns on metasheets
.It Sy "color_selected_row " No "215 yellow"
color of selected rows
.It Sy "color_sidebar      " No "black on 114 blue"
color of sidebar
.It Sy "disp_rstatus_fmt   " No " {sheet.longname} {sheet.nRows:9d} {sheet.rowtype} {sheet.modifiedStatus} {sheet.options.disp_selected_note}{sheet.nSelectedRows}"
right-side status format string
.It Sy "disp_status_fmt    " No "{sheet.shortcut}\[u203A] | "
status line prefix
.It Sy "disp_lstatus_max   " No "0"
maximum length of left status line
.It Sy "disp_status_sep    " No "\[u2502]"
separator between statuses
.It Sy "color_keystrokes   " No "bold 233 black on 110 cyan"
color of input keystrokes on status line
.It Sy "color_status       " No "bold on 238"
status line color
.It Sy "color_error        " No "red"
error message color
.It Sy "color_warning      " No "yellow"
warning message color
.It Sy "color_top_status   " No "underline"
top window status bar color
.It Sy "color_active_status" No "black on 110 cyan"
 active window status bar color
.It Sy "color_inactive_status" No "8 on black"
inactive window status bar color
.It Sy "color_working      " No "green"
color of system running smoothly
.It Sy "color_edit_cell    " No "white"
cell color to use when editing cell
.It Sy "disp_edit_fill     " No "_"
edit field fill character
.It Sy "disp_unprintable   " No "\[u00B7]"
substitute character for unprintables
.It Sy "disp_date_fmt      " No "%Y-%m-%d"
default fmtstr to strftime for date values
.It Sy "disp_currency_fmt  " No "%.02f"
default fmtstr to format for currency values
.It Sy "disp_replay_play   " No "\[u25B6]"
status indicator for active replay
.It Sy "disp_replay_pause  " No "\[u2016]"
status indicator for paused replay
.It Sy "color_status_replay" No "green"
color of replay status indicator
<<<<<<< HEAD
.It Sy "disp_histogram     " No "*"
=======
.It Sy "disp_formatter     " No "generic"
formatter to use for display and saving
.It Sy "disp_menu          " No "True"
show menu on top line when not active
.It Sy "disp_menu_keys     " No "True"
show keystrokes inline in submenus
.It Sy "color_menu         " No "black on 110 cyan"
color of menu items in general
.It Sy "color_menu_active  " No "223 yellow on black"
color of active menu items
.It Sy "color_menu_spec    " No "black on 34 green"
color of sheet-specific menu items
.It Sy "color_menu_help    " No "black italic on 110 cyan"
color of helpbox
.It Sy "disp_menu_boxchars " No "\[u2502]\[u2502]\[u2500]\[u2500]\[u250C]\[u2510]\[u2514]\[u2518]\[u251C]\[u2524]"
box characters to use for menus
.It Sy "disp_menu_more     " No "\[u00BB]"
command submenu indicator
.It Sy "disp_menu_push     " No "\[u2398]"
indicator if command pushes sheet onto sheet stack
.It Sy "disp_menu_input    " No "\[u2026]"
indicator if input required for command
.It Sy "disp_menu_fmt      " No "Ctrl+H for help menu"
right-side menu format string
.It Sy "disp_histogram     " No "\[u25A0]"
>>>>>>> db3b299d
histogram element character
.It Sy "disp_histolen      " No "50"
width of histogram column
.It Sy "disp_canvas_charset" No "\[u2800]\[u2801]\[u2802]\[u2803]\[u2804]\[u2805]\[u2806]\[u2807]\[u2808]\[u2809]\[u280A]\[u280B]\[u280C]\[u280D]\[u280E]\[u280F]\[u2810]\[u2811]\[u2812]\[u2813]\[u2814]\[u2815]\[u2816]\[u2817]\[u2818]\[u2819]\[u281A]\[u281B]\[u281C]\[u281D]\[u281E]\[u281F]\[u2820]\[u2821]\[u2822]\[u2823]\[u2824]\[u2825]\[u2826]\[u2827]\[u2828]\[u2829]\[u282A]\[u282B]\[u282C]\[u282D]\[u282E]\[u282F]\[u2830]\[u2831]\[u2832]\[u2833]\[u2834]\[u2835]\[u2836]\[u2837]\[u2838]\[u2839]\[u283A]\[u283B]\[u283C]\[u283D]\[u283E]\[u283F]\[u2840]\[u2841]\[u2842]\[u2843]\[u2844]\[u2845]\[u2846]\[u2847]\[u2848]\[u2849]\[u284A]\[u284B]\[u284C]\[u284D]\[u284E]\[u284F]\[u2850]\[u2851]\[u2852]\[u2853]\[u2854]\[u2855]\[u2856]\[u2857]\[u2858]\[u2859]\[u285A]\[u285B]\[u285C]\[u285D]\[u285E]\[u285F]\[u2860]\[u2861]\[u2862]\[u2863]\[u2864]\[u2865]\[u2866]\[u2867]\[u2868]\[u2869]\[u286A]\[u286B]\[u286C]\[u286D]\[u286E]\[u286F]\[u2870]\[u2871]\[u2872]\[u2873]\[u2874]\[u2875]\[u2876]\[u2877]\[u2878]\[u2879]\[u287A]\[u287B]\[u287C]\[u287D]\[u287E]\[u287F]\[u2880]\[u2881]\[u2882]\[u2883]\[u2884]\[u2885]\[u2886]\[u2887]\[u2888]\[u2889]\[u288A]\[u288B]\[u288C]\[u288D]\[u288E]\[u288F]\[u2890]\[u2891]\[u2892]\[u2893]\[u2894]\[u2895]\[u2896]\[u2897]\[u2898]\[u2899]\[u289A]\[u289B]\[u289C]\[u289D]\[u289E]\[u289F]\[u28A0]\[u28A1]\[u28A2]\[u28A3]\[u28A4]\[u28A5]\[u28A6]\[u28A7]\[u28A8]\[u28A9]\[u28AA]\[u28AB]\[u28AC]\[u28AD]\[u28AE]\[u28AF]\[u28B0]\[u28B1]\[u28B2]\[u28B3]\[u28B4]\[u28B5]\[u28B6]\[u28B7]\[u28B8]\[u28B9]\[u28BA]\[u28BB]\[u28BC]\[u28BD]\[u28BE]\[u28BF]\[u28C0]\[u28C1]\[u28C2]\[u28C3]\[u28C4]\[u28C5]\[u28C6]\[u28C7]\[u28C8]\[u28C9]\[u28CA]\[u28CB]\[u28CC]\[u28CD]\[u28CE]\[u28CF]\[u28D0]\[u28D1]\[u28D2]\[u28D3]\[u28D4]\[u28D5]\[u28D6]\[u28D7]\[u28D8]\[u28D9]\[u28DA]\[u28DB]\[u28DC]\[u28DD]\[u28DE]\[u28DF]\[u28E0]\[u28E1]\[u28E2]\[u28E3]\[u28E4]\[u28E5]\[u28E6]\[u28E7]\[u28E8]\[u28E9]\[u28EA]\[u28EB]\[u28EC]\[u28ED]\[u28EE]\[u28EF]\[u28F0]\[u28F1]\[u28F2]\[u28F3]\[u28F4]\[u28F5]\[u28F6]\[u28F7]\[u28F8]\[u28F9]\[u28FA]\[u28FB]\[u28FC]\[u28FD]\[u28FE]\[u28FF]"
charset to render 2x4 blocks on canvas
.It Sy "disp_pixel_random  " No "False"
randomly choose attr from set of pixels instead of most common
.It Sy "color_graph_hidden " No "238 blue"
color of legend for hidden attribute
.It Sy "color_graph_selected" No "bold"
color of selected graph points
.It Sy "color_graph_axis   " No "bold"
color for graph axis labels
.It Sy "color_add_pending  " No "green"
color for rows pending add
.It Sy "color_change_pending" No "reverse yellow"
color for cells pending modification
.It Sy "color_delete_pending" No "red"
color for rows pending delete
.It Sy "color_shellcmd     " No "21 on 114 green"

.It Sy "color_colname      " No "underline"

.It Sy "color_longname     " No "bold 52 on 114 green"

.It Sy "color_xword_active " No "green"
color of active clue
.El
.
.Sh EXAMPLES
.Dl Nm vd
.No launch Sy DirSheet No for current directory
.Pp
.Dl Nm vd Cm foo.tsv
.No open the file foo.tsv in the current directory
.Pp
.Dl Nm vd Cm -f ddw
.No open blank sheet of type ddw
.Pp
.Dl Nm vd Cm new.tsv
.No open new blank tsv sheet named Ar new
.Pp
.Dl Nm vd Cm -f sqlite bar.db
.No open the file bar.db as a sqlite database
.Pp
.Dl Nm vd Cm foo.tsv -n -f sqlite bar.db
.No open foo.tsv as tsv and bar.db as a sqlite database
.Pp
.Dl Nm vd Cm -f sqlite foo.tsv bar.db
.No open both foo.tsv and bar.db as a sqlite database
.Pp
.Dl Nm vd Cm -b countries.fixed -o countries.tsv
.No convert countries.fixed (in fixed width format) to countries.tsv (in tsv format)
.Pp
.Dl Nm vd Cm postgres:// Ns Ar username Ns Sy "\&:" Ns Ar password Ns Sy @ Ns Ar hostname Ns Sy  "\&:" Ns Ar port Ns Sy / Ns Ar database
.No open a connection to the given postgres database
.Pp
.Dl Nm vd Cm --play tests/pivot.vd --replay-wait 1 --output tests/pivot.tsv
.No replay tests/pivot.vd, waiting 1 second between commands, and output the final sheet to test/pivot.tsv
.Pp
.Dl Ic ls -l | Nm vd Cm -f fixed --skip 1 --header 0
.No parse the output of ls -l into usable data
.Pp
.Dl Ic ls | vd | lpr
.No interactively select a list of filenames to send to the printer
.Pp
.Dl Ic vd newfile.tsv
.No open a blank sheet named Ar newfile No if file does not exist
.Pp
.Dl Ic vd sample.xlsx +:sheet1:2:3
.No launch with Sy sheet1 No at top-of-stack, and cursor at column Sy 2 No and row Sy 3
.Pp
.Dl Ic vd -P open-plugins
.No preplay longname Sy open-plugins No before starting the session
.Sh FILES
At the start of every session,
.Sy VisiData No looks for Pa $HOME/.visidatarc Ns , and calls Python exec() on its contents if it exists.
For example:
.Bd -literal
   options.min_memory_mb=100  # stop processing without 100MB free

   bindkey('0', 'go-leftmost')   # alias '0' to go to first column, like vim

   def median(values):
       L = sorted(values)
       return L[len(L)//2]

   vd.aggregator('median', median)
.Ed
.Pp
Functions defined in .visidatarc are available in python expressions (e.g. in derived columns).
.
.Sh SUPPORTED SOURCES
Core VisiData includes these sources:
.Pp
.Bl -inset -compact -offset xxx
.It Sy tsv No (tab-separated value)
.Bl -inset -compact -offset xxx
.It Plain and simple.  Nm VisiData No writes tsv format by default.  See the Sy --tsv-delimiter No option.
.El
.El
.Pp
.Bl -inset -compact -offset xxx
.It Sy csv No (comma-separated value)
.Bl -inset -compact -offset xxx
.It .csv files are a scourge upon the earth, and still regrettably common.
.It See the Sy --csv-dialect Ns , Sy --csv-delimiter Ns , Sy --csv-quotechar Ns , and Sy --csv-skipinitialspace No options.
.It Accepted dialects are Ic excel-tab Ns , Ic unix Ns , and Ic excel Ns .
.El
.El
.Pp
.Bl -inset -compact -offset xxx
.It Sy fixed No (fixed width text)
.Bl -inset -compact -offset xxx
.It Columns are autodetected from the first 1000 rows (adjustable with Sy --fixed-rows Ns ).
.El
.El
.Pp
.Bl -inset -compact -offset xxx
.It Sy json No (single object) and Sy jsonl Ns / Ns Sy ndjson Ns / Ns Sy ldjson No (one object per line).
.Bl -inset -compact -offset xxx
.It Cells containing lists (e.g. Sy [3] Ns ) or dicts ( Ns Sy {3} Ns ) can be expanded into new columns with Sy "\&(" No and unexpanded with Sy "\&)" Ns .
.El
.El
.Pp
.Bl -inset -compact -offset xxx
.It Sy sqlite
.Bl -inset -compact -offset xxx
.It May include multiple tables. The initial sheet is the table directory;
.Sy Enter No loads the entire table into memory. Sy z^S No saves modifications to source.
.El
.El
.Pp
URL schemes are also supported:
.Bl -inset -compact -offset xxx
.It Sy http No (requires Sy requests Ns ); can be used as transport for with another filetype
.El
.
.Pp
For a list of all remaining formats supported by VisiData, see https://visidata.org/formats.
.Pp
In addition,
.Sy .zip Ns , Sy .gz Ns , Sy .bz2 Ns , Sy .xz Ns , Sy ,zstd Ns , and Sy .zst No files are decompressed on the fly.
.Pp
.
.Sh AUTHOR
.Nm VisiData
was made by
.An Saul Pwanson Aq Mt vd@saul.pw Ns .<|MERGE_RESOLUTION|>--- conflicted
+++ resolved
@@ -1054,7 +1054,7 @@
 skipinitialspace passed to csv.reader
 .It Sy --csv-escapechar Ns = Ns Ar "NoneType   " No "None"
 escapechar passed to csv.reader
-.It Sy --csv-lineterminator Ns = Ns Ar "str    " No "
+.It Sy --csv-lineterminator Ns = Ns Ar "str    " No "
 "
 lineterminator passed to csv.writer
 .It Sy --safety-first No "              False"
@@ -1238,9 +1238,7 @@
 status indicator for paused replay
 .It Sy "color_status_replay" No "green"
 color of replay status indicator
-<<<<<<< HEAD
 .It Sy "disp_histogram     " No "*"
-=======
 .It Sy "disp_formatter     " No "generic"
 formatter to use for display and saving
 .It Sy "disp_menu          " No "True"
@@ -1266,7 +1264,6 @@
 .It Sy "disp_menu_fmt      " No "Ctrl+H for help menu"
 right-side menu format string
 .It Sy "disp_histogram     " No "\[u25A0]"
->>>>>>> db3b299d
 histogram element character
 .It Sy "disp_histolen      " No "50"
 width of histogram column
