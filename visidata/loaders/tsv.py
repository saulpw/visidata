--- conflicted
+++ resolved
@@ -19,7 +19,6 @@
     return TsvSheet(p.name, source=p)
 
 
-<<<<<<< HEAD
 def adaptive_bufferer(fp, max_buffer_size=65536):
     """Loading e.g. tsv files goes faster with a large buffer. But when the input stream
     is slow (e.g. 1 byte/second) and the buffer size is large, it can take a long time until
@@ -30,12 +29,6 @@
     buffer_size = 8
     processed_buffer_size = 0
     previous_start_time = time.time()
-=======
-def splitter(fp, delim='\n'):
-    'Generates one line/row/record at a time from fp, separated by delim'
-
-    buf = type(delim)()
->>>>>>> 20e855d7
     while True:
         next_chunk = fp.read(max(buffer_size, 1))
         if not next_chunk:
@@ -58,24 +51,20 @@
             buffer_size = math.ceil(min(processed_buffer_size / current_delta, max_buffer_size))
             processed_buffer_size = 0
 
+def splitter(stream, delim='\n'):
+    'Generates one line/row/record at a time from stream, separated by delim'
 
-def splitter(stream, delim='\n'):
-    'Generates one line/row/record at a time from fp, separated by delim'
+    buf = type(delim)()
 
-    buffer = ''
     for chunk in stream:
-        buffer += chunk
+        buf += chunk
 
-        *rows, buffer = buffer.split(delim)
+        *rows, buf = buf.split(delim)
         yield from rows
 
-<<<<<<< HEAD
-    yield from buffer.rstrip(delim).split(delim)
-=======
     buf = buf.rstrip(delim)  # trim empty trailing lines
     if buf:
         yield from buf.rstrip(delim).split(delim)
->>>>>>> 20e855d7
 
 
 # rowdef: list
@@ -87,13 +76,8 @@
         delim = self.delimiter or self.options.delimiter
         rowdelim = self.row_delimiter or self.options.row_delimiter
 
-<<<<<<< HEAD
-        with self.source.open_text(encoding=self.options.encoding) as fp:
+        with self.source.open_text(encoding=self.options.save_encoding) as fp:
                 for line in splitter(adaptive_bufferer(fp), rowdelim):
-=======
-        with self.source.open_text(encoding=self.options.save_encoding) as fp:
-                for line in splitter(fp, rowdelim):
->>>>>>> 20e855d7
                     if not line:
                         continue
 
