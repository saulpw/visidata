--- conflicted
+++ resolved
@@ -5,6 +5,26 @@
     return XlsxIndexSheet(p.name, source=p)
 
 open_xls = open_xlsx
+
+def excel_safename(name, used_names):
+    'convert sheet names to comply with Excel standards'
+
+    # name does not exceed 31 characters
+    excel_limit = 31
+    if len(name) > excel_limit:
+        short_name = name[:excel_limit]
+        used_names.append(short_name)
+        suffix = '_' + str(used_names.count(short_name))
+        name = short_name[:-len(suffix)] + suffix
+
+    # name does not contain any of the following characters:  :  \  /  ?  *  [  or  ]
+    name = ''.join([ '_' if c in '\\/?*[]' else c for c in name])
+
+    # strip leading and trailing _
+    name = name.strip("_")
+
+    return name, used_names
+
 
 class XlsxIndexSheet(IndexSheet):
     'Load XLSX file (in Excel Open XML format).'
@@ -59,29 +79,7 @@
             yield list(worksheet.cell(rownum, colnum).value for colnum in range(worksheet.ncols))
 
 
-<<<<<<< HEAD
-def excel_safename(name, used_names):
-    'convert sheet names to comply with Excel standards'
-
-    # name does not exceed 31 characters
-    excel_limit = 31
-    if len(name) > excel_limit:
-        short_name = name[:excel_limit]
-        used_names.append(short_name)
-        suffix = '_' + str(used_names.count(short_name))
-        name = short_name[:-len(suffix)] + suffix
-
-    # name does not contain any of the following characters:  :  \  /  ?  *  [  or  ]
-    name = ''.join([ '_' if c in '\\/?*[]' else c for c in name])
-
-    # strip leading and trailing _
-    name = name.strip("_")
-
-    return name, used_names
-
-
-=======
->>>>>>> eb09dcdf
+            
 @VisiData.api
 def save_xlsx(vd, p, *sheets):
     import openpyxl
@@ -138,15 +136,7 @@
                 ws1.write(r_i, c_i, v)
 
     wb.save(p)
-<<<<<<< HEAD
     status(f'{p} save finished')
 
     if len(used_names) > 0:
         warning('long sheet names truncated during save')
-
-
-vd.filetype('xlsx', XlsxIndexSheet)
-vd.filetype('xls', XlsIndexSheet)
-=======
-    status(f'{p} save finished')
->>>>>>> eb09dcdf
