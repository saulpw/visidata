#!/usr/bin/env python3

"""VisiData core functionality"""

__version__ = 'saul.pw/VisiData v0.59'
__author__ = 'Saul Pwanson <vd@saul.pw>'
__license__ = 'GPLv3'
__status__ = 'Development'

from builtins import *
import sys
import os
import os.path
import copy
import collections
import functools
import itertools
import string
import re
import threading
import time
import curses
import datetime
import ctypes  # async exception
import io
import cProfile
import pstats
import random
import textwrap


class EscapeException(Exception):
    pass

base_commands = collections.OrderedDict()
base_options = collections.OrderedDict()

def command(keystrokes, execstr, helpstr):
    if isinstance(keystrokes, str):
        keystrokes = [keystrokes]

    for ks in keystrokes:
        base_commands[ks] = (ks, helpstr, execstr)

def option(name, default, helpstr=''):
    base_options[name] = [name, default, default, helpstr]  # see OptionsObject
theme = option


option('debug', False, 'abort on error and display stacktrace')
option('readonly', False, 'disable saving')
option('filetype', None, 'specify file type')

option('headerlines', 1, 'parse first N rows of .csv/.tsv as column names')
option('encoding', 'utf-8', 'as passed to codecs.open')
option('encoding_errors', 'surrogateescape', 'as passed to codecs.open')

option('field_joiner', ' ', 'character used to join string fields')
option('sheetname_joiner', '~', 'string joining multiple sheet names')
option('curses_timeout', '100', 'curses timeout in ms')
option('min_task_time', 0.10, 'only keep tasks that take longer than this number of seconds')
option('profile_tasks', True, 'profile async tasks')
option('default_width', 20, 'default column width')
option('regex_flags', 'I', 'flags to pass to re.compile() [AILMSUX]')
option('confirm_overwrite', True, 'whether to prompt for overwrite confirmation on save')
option('num_colors', 0, 'force number of colors to use')

theme('disp_truncator', '…')
theme('disp_key_sep', '/')
theme('disp_format_exc', '~')
theme('disp_getter_exc', '!')
theme('disp_edit_fill', '_', 'edit field fill character')
theme('disp_more_left', '<', 'display cue in header indicating more columns to the left')
theme('disp_more_right', '>', 'display cue in header indicating more columns to the right')
theme('disp_column_sep', '|', 'chars between columns')
theme('disp_keycol_sep', '\u2016', 'chars between keys and rest of columns')

theme('disp_error_val', '¿', 'displayed contents when getter fails due to exception')
theme('disp_none', '',  'visible contents of a cell whose value was None')

theme('color_current_row', 'reverse')
theme('color_default', 'normal')
theme('color_selected_row', '215 yellow')
theme('color_format_exc', '48 bold yellow')
theme('color_getter_exc', 'red bold')
theme('color_current_col', 'bold')
theme('color_current_hdr', 'reverse underline')
theme('color_key_col', '81 cyan')
theme('color_default_hdr', 'bold underline')
theme('color_column_sep', '246 blue')
theme('disp_status_sep', ' | ', 'string separating multiple statuses')
theme('disp_unprintable', '.', 'a substitute character for unprintables')
theme('disp_column_fill', ' ', 'pad chars after column value')
theme('disp_oddspace', '\u00b7', 'displayable character for odd whitespace')
theme('color_status', 'bold', 'status line color')
theme('color_edit_cell', 'normal', 'edit cell color')
theme('disp_status_fmt', '%s| ', 'status line prefix')

ENTER='^J'
ESC='^['

command(['KEY_F(1)', 'z?'], 'vd.push(HelpSheet(name + "_commands", sheet.commands))', 'open command help sheet')
command('q',  'vd.sheets.pop(0)', 'quit the current sheet')

command(['h', 'KEY_LEFT'],  'cursorRight(-1)', 'go one column left')
command(['j', 'KEY_DOWN'],  'cursorDown(+1)', 'go one row down')
command(['k', 'KEY_UP'],    'cursorDown(-1)', 'go one row up')
command(['l', 'KEY_RIGHT'], 'cursorRight(+1)', 'go one column right')
command(['^F', 'KEY_NPAGE', 'kDOWN'], 'cursorDown(nVisibleRows); sheet.topRowIndex += nVisibleRows', 'scroll one page down')
command(['^B', 'KEY_PPAGE', 'kUP'], 'cursorDown(-nVisibleRows); sheet.topRowIndex -= nVisibleRows', 'scroll one page up')
command('zk', 'sheet.topRowIndex -= 1', 'scroll one line up')
command('zj', 'sheet.topRowIndex += 1', 'scroll one line down')
command(['KEY_HOME', 'gg'],  'sheet.topRowIndex = sheet.cursorRowIndex = 0', 'go to top row')
command('zKEY_HOME', 'sheet.topRowIndex = sheet.cursorRowIndex = 0; sheet.leftVisibleColIndex = sheet.cursorVisibleColIndex = 0', 'go to top row and top column')
command('KEY_END',   'sheet.cursorRowIndex = len(rows)-1', 'go to last row')
command('zKEY_END',  'sheet.cursorRowIndex = len(rows)-1; sheet.cursorVisibleColIndex = len(visibleCols)-1', 'go to last row and last column')

command('gq', 'vd.sheets.clear()', 'drop all sheets (clean exit)')

command('gh', 'sheet.cursorVisibleColIndex = sheet.leftVisibleColIndex = 0', 'go to leftmost column')
command('gk', 'sheet.cursorRowIndex = sheet.topRowIndex = 0', 'go to top row')
command('gj', 'sheet.cursorRowIndex = len(rows); sheet.topRowIndex = cursorRowIndex-nVisibleRows', 'go to bottom row')
command('gl', 'sheet.cursorVisibleColIndex = len(visibleCols)-1', 'go to rightmost column')

command('^G', 'status(statusLine)', 'show info for the current sheet')
command('^V', 'status(__version__)', 'show version information')

command('zt', 'sheet.topRowIndex = cursorRowIndex', 'scroll cursor row to top of screen')
command('zz', 'sheet.topRowIndex = cursorRowIndex-int(nVisibleRows/2)', 'scroll cursor row to middle of screen')
command('zb', 'sheet.topRowIndex = cursorRowIndex-nVisibleRows+1', 'scroll cursor row to bottom of screen')
command(['zL', 'kRIT5'], 'sheet.cursorVisibleColIndex = sheet.leftVisibleColIndex = rightVisibleColIndex', 'scroll columns one page to the right')
command(['zH', 'kLFT5'], 'pageLeft()', 'scroll columns one page to the left')
command(['zh', 'zKEY_LEFT'], 'sheet.leftVisibleColIndex -= 1', 'scroll columns one to the left')
command(['zl', 'zKEY_RIGHT'], 'sheet.leftVisibleColIndex += 1', 'scroll columns one to the right')
command('zs', 'sheet.leftVisibleColIndex = cursorVisibleColIndex', 'scroll cursor to leftmost column')
command('ze', 'tmp =  cursorVisibleColIndex; pageLeft(); sheet.cursorVisibleColIndex = tmp', 'scroll cursor to rightmost column')

command('<', 'skipUp()', 'skip up this column to previous value')
command('>', 'skipDown()', 'skip down this column to next value')

command('_', 'cursorCol.toggleWidth(cursorCol.getMaxWidth(visibleRows))', 'toggle this column width between default_width and to fit visible values')
command('-', 'cursorCol.width = 0', 'hide this column')
command('^', 'cursorCol.name = editCell(cursorVisibleColIndex, -1)', 'rename this column')
command('+', 'cursorCol.aggregator = chooseOne(aggregators)', 'choose aggregator for this column')
command('!', 'cursorRight(toggleKeyColumn(cursorColIndex))', 'toggle this column as a key column')

command('g_', 'for c in visibleCols: c.width = c.getMaxWidth(visibleRows)', 'set width of all columns to fit visible cells')
command('g^', 'for c in visibleCols: c.name = c.getDisplayValue(cursorRow)', 'set names of all visible columns to this row')

command('[', 'rows.sort(key=lambda r,col=cursorCol: col.getValue(r))', 'sort by this column ascending')
command(']', 'rows.sort(key=lambda r,col=cursorCol: col.getValue(r), reverse=True)', 'sort by this column descending')
command('g[', 'rows.sort(key=lambda r,cols=keyCols: tuple(c.getValue(r) for c in cols))', 'sort by all key columns ascending')
command('g]', 'rows.sort(key=lambda r,cols=keyCols: tuple(c.getValue(r) for c in cols), reverse=True)', 'sort by all key columns descending')

command('^D', 'options.debug = not options.debug; status("debug " + ("ON" if options.debug else "OFF"))', 'toggle debug mode')

command('^E', 'vd.lastErrors and vd.push(TextSheet("last_error", vd.lastErrors[-1])) or status("no error")', 'open stack trace for most recent error')

command('^^', 'vd.sheets[0], vd.sheets[1] = vd.sheets[1], vd.sheets[0]', 'jump to previous sheet')
command('^I',  'moveListItem(vd.sheets, 0, len(vd.sheets))', 'cycle through sheet stack') # TAB
command('KEY_BTAB', 'moveListItem(vd.sheets, -1, 0)', 'reverse cycle through sheet stack')

command('g^E', 'vd.push(TextSheet("last_errors", "\\n\\n".join(vd.lastErrors)))', 'open most recent errors')

command('R', 'sheet.filetype = input("change type to: ", value=sheet.filetype)', 'set source type of this sheet')
command('^R', 'reload(); status("reloaded")', 'reload sheet from source')

command('/', 'moveRegex(input("/", type="regex"), columns=[cursorCol])', 'search this column forward for regex')
command('?', 'moveRegex(input("?", type="regex"), columns=[cursorCol], backward=True)', 'search this column backward for regex')
command('n', 'moveRegex(columns=[cursorCol])', 'go to next match')
command('p', 'moveRegex(columns=[cursorCol], backward=True)', 'go to previous match')

command('g/', 'moveRegex(input("g/", type="regex"), columns=visibleCols)', 'search regex forward in all visible columns')
command('g?', 'moveRegex(input("g?", type="regex"), backward=True, moveCursor=True, columns=visibleCols)', 'search regex backward in all visible columns')
command('gn', 'sheet.cursorRowIndex = max(list(searchRegex()) or [cursorRowIndex])', 'go to first match')
command('gp', 'sheet.cursorRowIndex = min(list(searchRegex()) or [cursorRowIndex])', 'go to last match')

command('@', 'cursorCol.type = date', 'set column type to ISO8601 datetime')
command('#', 'cursorCol.type = int', 'set column type to integer')
command('$', 'cursorCol.type = str', 'set column type to string')
command('%', 'cursorCol.type = float', 'set column type to float')
command('~', 'cursorCol.type = detectType(cursorValue)', 'autodetect type of column by its data')

command('^P', 'vd.status(vd.statusHistory[0])', 'show last status message again')
command('g^P', 'vd.push(TextSheet("statuses", vd.statusHistory))', 'open last 100 statuses')

command('e', 'cursorCol.setValues([cursorRow], editCell(cursorVisibleColIndex)); sheet.cursorRowIndex += 1', 'edit this cell')
command('ge', 'cursorCol.setValues(selectedRows, input("set selected to: ", value=cursorValue))', 'edit this column for all selected rows')

command('c', 'searchColumnNameRegex(input("column name regex: ", "regex"))', 'go to visible column by regex of name')
command('r', 'sheet.cursorRowIndex = int(input("row number: "))', 'go to row number')

command('d', 'rows.pop(cursorRowIndex)', 'delete this row')
command('gd', 'deleteSelected()', 'delete all selected rows')

command('o', 'vd.push(openSource(input("open: ", "filename")))', 'open local file or url')
command('^S', 'saveSheet(sheet, input("save to: ", "filename", value=str(sheet.source)))', 'save this sheet to new file')

# slide rows/columns around
command('H', 'moveVisibleCol(cursorVisibleColIndex, max(cursorVisibleColIndex-1, 0)); sheet.cursorVisibleColIndex -= 1', 'move this column one left')
command('J', 'sheet.cursorRowIndex = moveListItem(rows, cursorRowIndex, min(cursorRowIndex+1, nRows-1))', 'move this row one down')
command('K', 'sheet.cursorRowIndex = moveListItem(rows, cursorRowIndex, max(cursorRowIndex-1, 0))', 'move this row one up')
command('L', 'moveVisibleCol(cursorVisibleColIndex, min(cursorVisibleColIndex+1, nVisibleCols-1)); sheet.cursorVisibleColIndex += 1', 'move this column one right')
command('gH', 'moveListItem(columns, cursorColIndex, nKeys)', 'move this column all the way to the left of the non-key columns')
command('gJ', 'moveListItem(rows, cursorRowIndex, nRows)', 'move this row all the way to the bottom')
command('gK', 'moveListItem(rows, cursorRowIndex, 0)', 'move this row all the way to the top')
command('gL', 'moveListItem(columns, cursorColIndex, nCols)', 'move this column all the way to the right')

command('O', 'vd.push(OptionsSheet("sheet options", base_options))', 'open Options for this sheet')

command(' ', 'toggle([cursorRow]); cursorDown(1)', 'toggle select of this row')
command('s', 'select([cursorRow]); cursorDown(1)', 'select this row')
command('u', 'unselect([cursorRow]); cursorDown(1)', 'unselect this row')

command('|', 'selectByIdx(searchRegex(input("|", type="regex"), columns=[cursorCol]))', 'select rows by regex matching this columns')
command('\\', 'unselectByIdx(searchRegex(input("\\\\", type="regex"), columns=[cursorCol]))', 'unselect rows by regex matching this columns')

command('g ', 'toggle(rows)', 'toggle select of all rows')
command('gs', 'select(rows)', 'select all rows')
command('gu', '_selectedRows.clear()', 'unselect all rows')

command('g|', 'selectByIdx(searchRegex(input("|", type="regex"), columns=visibleCols))', 'select rows by regex matching any visible column')
command('g\\', 'unselectByIdx(searchRegex(input("\\\\", type="regex"), columns=visibleCols))', 'unselect rows by regex matching any visible column')

command('X', 'vd.push(SheetDict("lastInputs", vd.lastInputs))', 'push last inputs sheet')

command(',', 'select(gatherBy(lambda r,c=cursorCol,v=cursorValue: c.getValue(r) == v), progress=False)', 'select rows matching by this column')
command('g,', 'select(gatherBy(lambda r,v=cursorRow: r == v), progress=False)', 'select all rows that match this row')

command('"', 'vd.push(sheet.copy("_selected")).rows = list(sheet.selectedRows); sheet._selectedRows.clear()', 'push duplicate sheet with only selected rows')
command('g"', 'vd.push(sheet.copy())', 'push duplicate sheet')
command('P', 'vd.push(copy("_sample")).rows = random.sample(rows, int(input("random population size: ")))', 'push duplicate sheet with a random sample of <N> rows')
command('V', 'vd.push(TextSheet("%s[%s].%s" % (name, cursorRowIndex, cursorCol.name), cursorValue))', 'view readonly contents of this cell in a new sheet')

command('`', 'vd.push(source if isinstance(source, Sheet) else None)', 'push source sheet')

# VisiData uses Python native int, float, str, and adds a simple date and anytype.
#
# A type T is used internally in these ways:
#    o = T(str)   # for conversion from string
#    o = T()      # for default value to be used when conversion fails
#
# The resulting object o must be orderable and convertible to a string for display and certain outputs (like csv).

## minimalist 'any' type
anytype = lambda r='': str(r)
anytype.__name__ = ''

class date:
    """Simple wrapper around `datetime`.

    This allows it to be created from dateutil str or numeric input as time_t"""

    def __init__(self, s=None):
        if s is None:
            self.dt = datetime.datetime.now()
        elif isinstance(s, int) or isinstance(s, float):
            self.dt = datetime.datetime.fromtimestamp(s)
        elif isinstance(s, str):
            import dateutil.parser
            self.dt = dateutil.parser.parse(s)
        else:
            assert isinstance(s, datetime.datetime)
            self.dt = s

    def to_string(self, fmtstr=None):
        """Convert datetime object to string, in ISO 8601 format by default."""
        if not fmtstr:
            fmtstr = '%Y-%m-%d %H:%M:%S'
        return self.dt.strftime(fmtstr)

    def __str__(self):
        return self.to_string()

    def __lt__(self, a):
        return self.dt < a.dt


def detectType(v):
    """Auto-detect types in this order of preference: int, float, date, str."""
    def tryType(T, v):
        try:
            v = T(v)
            return T
        except EscapeException:
            raise
        except:
            return None

    return tryType(int, v) or tryType(float, v) or tryType(date, v) or str


typemap = {
    int: '#',
    str: '$',
    float: '%',
    date: '@',
    anytype: ' ',
}

windowWidth = 0
windowHeight = 0

def joinSheetnames(*sheetnames):
    """Concatenate sheet names using separator (`options.sheetname_joiner`)."""
    return options.sheetname_joiner.join(str(x) for x in sheetnames)

def error(s):
    """Return custom exception as function, for use with `lambda` and `eval`."""
    raise Exception(s)

def status(s):
    """Return status property via function call."""
    return vd().status(s)

def moveListItem(L, fromidx, toidx):
    """Move element within list `L` and return element's new index."""
    r = L.pop(fromidx)
    L.insert(toidx, r)
    return toidx

def enumPivot(L, pivotIdx):
    """Model Python `enumerate()` but starting midway through sequence `L`.

    Begin at index following `pivotIdx`, traverse through end.
    At sequence-end, begin at sequence-head, continuing through `pivotIdx`."""
    rng = range(pivotIdx+1, len(L))
    rng2 = range(0, pivotIdx+1)
    for i in itertools.chain(rng, rng2):
        yield i, L[i]


# VisiData singleton contains all sheets
@functools.lru_cache()
def vd():
    """Instantiate and return singleton instance of VisiData class.
    
    Contains all sheets, and (as singleton) is unique instance.."""
    return VisiData()

def exceptionCaught(status=True):
    return vd().exceptionCaught(status)

def chooseOne(choices):
    """Return `input` statement choices formatted with `/` as separator.

    Choices can be list/tuple or dict (if dict, its keys will be used)."""
    if isinstance(choices, dict):
        return choices[input('/'.join(choices.keys()) + ': ')]
    else:
        return input('/'.join(str(x) for x in choices) + ': ')

# A .. Z AA AB .. ZZ
defaultColNames = list(itertools.chain(string.ascii_uppercase, [''.join(i) for i in itertools.product(string.ascii_uppercase, repeat=2)]))

class VisiData:
    allPrefixes = 'gz'  # 'g'lobal, 'z'scroll

    def __init__(self):
        self.sheets = []
        self.statusHistory = []
        self._status = [__version__, '<F1> or z? opens help']  # statuses shown until next action
        self.lastErrors = []
        self.lastRegex = None
        self.lastInputs = collections.defaultdict(collections.OrderedDict)  # [input_type] -> prevInputs
        self.cmdhistory = []  # list of [keystrokes, start_time, end_time, thread, notes]
        self.keystrokes = ''
        self.inInput = False
        self.tasks = []
        self.scr = None  # curses scr

    @property
    def unfinishedTasks(self):
        """Return list of tasks for which `endTime` has not been reached."""
        return [task for task in self.tasks if not task.endTime]

    def checkForUnfinishedTasks(self):
        """Prune old threads that were not started or terminated."""
        for task in self.unfinishedTasks:
            if not task.thread.is_alive():
                task.endTime = time.process_time()
                task.status += 'ended'
                if task.elapsed_s*1000 < float(options.min_task_time):
                    self.tasks.remove(task)

    def status(self, s):
        """Populate status bar and maintain `statusHistory` list."""
        strs = str(s)
        self._status.append(strs)
        self.statusHistory.insert(0, strs)
        del self.statusHistory[100:]  # keep most recent 100 only
        return s

    def editText(self, y, x, w, **kwargs):
        """Return last command if it exists in EditLog or screen object."""
        v = self.editlog.get_last_args()
        if v is not None:
            return v
        v = editText(self.scr, y, x, w, **kwargs)
        if kwargs.get('display', True):
            self.status('"%s"' % v)
            self.editlog.set_last_args(v)
        return v

    def getkeystroke(self):
        """Get keystroke and display it on status bar."""
        k = None
        try:
            k = self.scr.get_wch()
            self.drawRightStatus()
        except Exception:
            return ''  # curses timeout

        if isinstance(k, str):
            if ord(k) >= 32 and ord(k) != 127:  # 127 == DEL or ^?
                return k
            k = ord(k)
        return curses.keyname(k).decode('utf-8')

    def searchRegex(self, sheet, regex=None, columns=[], backward=False, moveCursor=False):
        """Set row index if moveCursor, otherwise return list of row indexes."""

        def columnsMatch(sheet, row, columns, func):
            """Return boolean: is cell value formatted for display?"""
            for c in columns:
                m = func(c.getDisplayValue(row))
                if m:
                    return True
            return False

        if regex:
            flags = sum(getattr(re, f.upper()) for f in options.regex_flags)
            r = re.compile(regex, flags)
            if r:
                self.lastRegex = r
            else:
                error('regex error')

        if not columns:
            error('no columns')

        if not self.lastRegex:
            error('no regex')

        if backward:
            rng = range(sheet.cursorRowIndex-1, -1, -1)
            rng2 = range(sheet.nRows-1, sheet.cursorRowIndex-1, -1)
        else:
            rng = range(sheet.cursorRowIndex+1, sheet.nRows)
            rng2 = range(0, sheet.cursorRowIndex+1)

        matchingRowIndexes = 0
        sheet.progressTotal = sheet.nRows
        sheet.progressMade = 0

        for r in rng:
            sheet.progressMade += 1
            if columnsMatch(sheet, sheet.rows[r], columns, self.lastRegex.search):
                if moveCursor:
                    sheet.cursorRowIndex = r
                    return
                else:
                    matchingRowIndexes += 1
                    yield r

        for r in rng2:
            sheet.progressMade += 1
            if columnsMatch(sheet, sheet.rows[r], columns, self.lastRegex.search):
                if moveCursor:
                    sheet.cursorRowIndex = r
                    status('search wrapped')   # the only reason for the duplicate code block
                    return
                else:
                    matchingRowIndexes += 1
                    yield r

        status('%s matches for /%s/' % (matchingRowIndexes, self.lastRegex.pattern))

    def exceptionCaught(self, status=True):
        """Maintain list of most recent errors and return most recent one."""
        import traceback
        self.lastErrors.append(traceback.format_exc().strip())
        self.lastErrors = self.lastErrors[-10:]  # keep most recent
        if status:
            return self.status(self.lastErrors[-1].splitlines()[-1])
        if options.debug:
            raise

    def drawLeftStatus(self, vs):
        """Compose and draw left side of status bar.

        Include previous status messages, which are then cleared."""
        attr = colors[options.color_status]
        statusstr = options.disp_status_fmt % vs.name + options.disp_status_sep.join(self._status)
        try:
            draw_clip(self.scr, windowHeight-1, 0, statusstr, attr, windowWidth)
        except Exception as e:
            self.exceptionCaught()

    def drawRightStatus(self):
        """Compose and draw right side of status bar."""
        try:
            sheet = self.sheets[0]
            if sheet.progressMade == sheet.progressTotal:
                pctLoaded = 'rows'
            else:
                pctLoaded = ' %2d%%' % sheet.progressPct
            rstatus = '%s %9d %s' % (self.keystrokes, sheet.nRows, pctLoaded)
            draw_clip(self.scr, windowHeight-1, windowWidth-len(rstatus)-2, rstatus, colors[options.color_status])
            curses.doupdate()
        except Exception as e:
            self.exceptionCaught()

    def run(self, scr):
        """Manage execution of keystrokes and subsequent redrawing of screen."""
        global windowHeight, windowWidth, sheet
        windowHeight, windowWidth = scr.getmaxyx()
        scr.timeout(int(options.curses_timeout))
        self.scr = scr

        self.keystrokes = ''
        while True:
            if not self.sheets:
                # if no more sheets, exit
                return

            sheet = self.sheets[0]

            try:
                sheet.draw(scr)
            except Exception as e:
                self.exceptionCaught()

            self.drawLeftStatus(sheet)
            self.drawRightStatus()  # visible during this getkeystroke

            keystroke = self.getkeystroke()
            if keystroke:
                if self.keystrokes not in self.allPrefixes:
                    self.keystrokes = ''

                self._status = []
                self.keystrokes += keystroke
            self.drawRightStatus()  # visible for commands that wait for input

            if not keystroke:  # timeout instead of keypress
                pass
            elif keystroke == '^Q':
                return self.lastErrors and self.lastErrors[-1]
            elif keystroke == 'KEY_RESIZE':
                windowHeight, windowWidth = scr.getmaxyx()
            elif keystroke == 'KEY_MOUSE':
                try:
                    devid, x, y, z, bstate = curses.getmouse()
                    sheet.cursorRowIndex = sheet.topRowIndex+y-1
                except Exception:
                    self.exceptionCaught()
            elif self.keystrokes in sheet.commands:
                vd().editlog.before_exec_hook(sheet, self.keystrokes)
                escaped = sheet.exec_command(g_globals, sheet.commands[self.keystrokes])
                if vd().sheets:
                    vd().editlog.after_exec_sheet(vd().sheets[0], escaped)
            elif keystroke in self.allPrefixes:
                pass
            else:
                status('no command for "%s"' % (self.keystrokes))

            self.checkForUnfinishedTasks()
            sheet.checkCursor()

    def replace(self, vs):
        """Replace top sheet with the given sheet `vs`."""
        self.sheets.pop(0)
        return self.push(vs)

    def push(self, vs):
        """Move given sheet `vs` to index 0 of list `sheets`."""
        if vs:
            if vs in self.sheets:
                self.sheets.remove(vs)
                self.sheets.insert(0, vs)
            elif len(vs.rows) == 0:  # first time
                self.sheets.insert(0, vs)
                vs.reload()
            else:
                self.sheets.insert(0, vs)
            return vs
# end VisiData class


# define @async for potentially long-running functions
#   when function is called, instead launches a thread
#   adds a row to cmdhistory
#   ENTER on that row pushes a profile of the thread

class Task:
    """Prepare function and its parameters for asynchronous processing."""
    def __init__(self, name):
        self.name = name
        self.startTime = time.process_time()
        self.endTime = None
        self.status = ''
        self.thread = None
        self.profileResults = None

    def start(self, func, *args, **kwargs):
        """Start parallel thread."""
        self.thread = threading.Thread(target=func, daemon=True, args=args, kwargs=kwargs)
        self.thread.start()

    @property
    def elapsed_s(self):
        """Return elapsed time."""
        return (self.endTime or time.process_time())-self.startTime

def sync():
    while len(vd().unfinishedTasks) > 0:
        vd().checkForUnfinishedTasks()

def async(func):
    """Supply `execThread` for use decorating functions."""
    def execThread(*args, **kwargs):
        """Manage execution of asynchronous thread, checking for redundancy."""
        if threading.current_thread().daemon:
            # Don't spawn a new thread from a subthread.
            return func(*args, **kwargs)

        currentSheet = vd().sheets[0]
        if currentSheet.currentTask:
            error('A task is already in progress on this sheet')
        t = Task(' '.join([func.__name__] + [str(x) for x in args[:1]]))
        currentSheet.currentTask = t
        t.sheet = currentSheet
        if bool(options.profile_tasks):
            t.start(thread_profileCode, t, func, *args, **kwargs)
        else:
            t.start(toplevel_try_func, t, func, *args, **kwargs)
        vd().tasks.append(t)
        return t
    return execThread

def toplevel_try_func(task, func, *args, **kwargs):
    """Modify status-bar content on user-abort/exceptions, for use by @async."""
    try:
        ret = func(*args, **kwargs)
        task.sheet.currentTask = None
        return ret
    except EscapeException as e:  # user aborted
        task.sheet.currentTask = None
        task.status += 'aborted by user;'
        status("%s aborted" % task.name)
    except Exception as e:
        task.sheet.currentTask = None
        task.status += status('%s: %s;' % (type(e).__name__, ' '.join(str(x) for x in e.args)))
        exceptionCaught()

def thread_profileCode(task, func, *args, **kwargs):
    """Wrap profiling functionality for use by @async."""
    pr = cProfile.Profile()
    pr.enable()
    ret = toplevel_try_func(task, func, *args, **kwargs)
    pr.disable()
    s = io.StringIO()
    ps = pstats.Stats(pr, stream=s).sort_stats('cumulative')
    ps.print_stats()
    task.profileResults = s.getvalue()
    return ret


def ctype_async_raise(thread_obj, exception):
    """Raise exception for threads running asynchronously."""


    def dict_find(D, value):
        """Return first key in dict `D` corresponding to `value`."""
        for k, v in D.items():
            if v is value:
                return k

        raise ValueError("no such value in dict")

    # Following `ctypes call follows https://gist.github.com/liuw/2407154.
    ctypes.pythonapi.PyThreadState_SetAsyncExc(
            ctypes.c_long(dict_find(threading._active, thread_obj)),
            ctypes.py_object(exception)
            )
    status('sent exception to %s' % thread_obj.name)

command('^C', 'if sheet.currentTask: ctype_async_raise(sheet.currentTask.thread, EscapeException)', 'cancel task on the current sheet')
command('^T', 'vd.push(TasksSheet("task_history", vd.tasks))', 'push task history sheet')


class LazyMap:
    """Wrap Python `dict` basic functionality."""
    def __init__(self, keys, getter, setter):
        self._keys = keys
        self._getter = getter
        self._setter = setter

    def keys(self):
        return self._keys

    def __getitem__(self, k):
        if k not in self._keys:
            raise KeyError(k)
        return self._getter(k)

    def __setitem__(self, k, v):
        self._keys.append(k)
        self._setter(k, v)

class Sheet:
    """Base object for add-on inheritance."""
    def __init__(self, name, *sources, columns=None):
        self.name = name
        self.sources = sources

        self.rows = []           # list of opaque row objects
        self.cursorRowIndex = 0  # absolute index of cursor into self.rows
        self.cursorVisibleColIndex = 0  # index of cursor into self.visibleCols

        self.topRowIndex = 0     # cursorRowIndex of topmost row
        self.leftVisibleColIndex = 0    # cursorVisibleColIndex of leftmost column
        self.rightVisibleColIndex = 0
        self.loader = None

        # as computed during draw()
        self.rowLayout = {}      # [rowidx] -> y
        self.visibleColLayout = {}      # [vcolidx] -> (x, w)

        # all columns in display order
        self.columns = columns or []        # list of Column objects
        self.nKeys = 0           # self.columns[:nKeys] are all pinned to the left and matched on join

        # commands specific to this sheet
        self.commands = collections.ChainMap(collections.OrderedDict(), base_commands)

        self.filetype = None
        self._selectedRows = {}  # id(row) -> row

        # for progress bar
        self.progressMade = 0
        self.progressTotal = 0

        # only allow one async task per sheet
        self.currentTask = None

        self.colorizers = [ self.colorCursorCol, self.colorKeyCol, self.colorCursorRow, self.colorSelectedRow ]

    def genProgress(self, L, total=None):
        """Create generator (for for-loops), with `progressTotal` property."""
        self.progressTotal = total or len(L)
        self.progressMade = 0
        for i in L:
            self.progressMade += 1
            yield i

        self.progressMade = self.progressTotal

    @staticmethod
    def colorCursorCol(self, col, r, value):
        if col is self.cursorCol:
            if r is None:
                return options.color_current_hdr, 9
            else:
                return options.color_current_col, 9

    @staticmethod
    def colorKeyCol(self, col, r, value):
        if col in self.keyCols:
            return options.color_key_col, 7

    @staticmethod
    def colorCursorRow(self, col, r, value):
        if r and r is self.cursorRow:
            return options.color_current_row, 10

    @staticmethod
    def colorSelectedRow(self, col, r, value):
        if self.isSelected(r):
            return options.color_selected_row, 8


    def command(self, keystrokes, execstr, helpstr):
        """Populate command, help-string and execution string for keystrokes."""
        self.commands[keystrokes] = (keystrokes, helpstr, execstr)

    def moveRegex(self, *args, **kwargs):
        """Wrap `VisiData.searchRegex`, with cursor additionally moved."""
        list(self.searchRegex(*args, moveCursor=True, **kwargs))

    def searchRegex(self, *args, **kwargs):
        """Wrap `VisiData.searchRegex`."""
        return self.vd.searchRegex(self, *args, **kwargs)

    def searchColumnNameRegex(self, colregex):
        """Select visible column matching `colregex`, if found."""
        for i, c in enumPivot(self.visibleCols, self.cursorVisibleColIndex):
            if re.search(colregex, c.name, re.IGNORECASE):
                self.cursorVisibleColIndex = i
                return

    def reload(self):
        """Default reloader, wrapping `loader` method."""
        if self.loader:
            self.loader()
        else:
            status('no reloader')

    def copy(self, suffix="'"):
        """Wrap `deepcopy`, needed to avoid pass-by-reference pollution."""
        c = copy.copy(self)
        c.name += suffix
        c.topRowIndex = c.cursorRowIndex = 0
<<<<<<< HEAD
        c.columns = copy.deepcopy(self.columns)
        c._selectedRows = self._selectedRows.copy()
=======
        c.colorizers = self.colorizers.copy()
        c.columns = copy.deepcopy(self.columns)  # deepcopy so that layouts can be different
        c._selectedRows = self._selectedRows.copy()  # so that selections on source don't affect the copy and vice versa
>>>>>>> 01c811eb
        return c

    @async
    def deleteSelected(self):
        """Delete all selected rows."""
        oldrows = self.rows
        oldidx = self.cursorRowIndex
        ndeleted = 0

        row = None   # row to re-place cursor after
        while oldidx < len(oldrows):
            if not self.isSelected(oldrows[oldidx]):
                row = self.rows[oldidx]
                break
            oldidx += 1

        self.rows = []
        for r in self.genProgress(oldrows):
            if not self.isSelected(r):
                self.rows.append(r)
                if r is row:
                    self.cursorRowIndex = len(self.rows)-1
            else:
                ndeleted += 1

        nselected = len(self._selectedRows)
        self._selectedRows.clear()
        status('deleted %s rows' % ndeleted)
        if ndeleted != nselected:
            error('expected %s' % nselected)

    def __repr__(self):
        return self.name

    def exec_command(self, vdglobals, cmd):
        """Wrap execution of `cmd`, adding globals and `locs` dictionary."""
        if vdglobals is None:
            vdglobals = g_globals
        # handy globals for use by commands
        keystrokes, _, execstr = cmd
        self.vd = vd()
        self.sheet = self
        locs = LazyMap(dir(self),
                lambda k,s=self: getattr(s, k),
                lambda k,v,s=self: setattr(s, k, v)
                )
        try:
            exec(execstr, vdglobals, locs)
        except EscapeException as e:  # user aborted
            self.vd.status('EscapeException ' + ''.join(e.args[0:]))
            return True
        except Exception:
            self.vd.exceptionCaught()

        return False

    def clipdraw(self, y, x, s, attr, w):
        """Wrap `draw_clip`."""
        return draw_clip(self.scr, y, x, s, attr, w)

    @property
    def name(self):
        """Wrap return of `_name`."""
        return self._name

    @name.setter
    def name(self, name):
        """Wrap setting of `_name`."""
        self._name = name.replace(' ', '_')

    @property
    def source(self):
        """Return first source, if any."""
        if not self.sources:
            return None
        else:
#            assert len(self.sources) == 1, len(self.sources)
            return self.sources[0]

    @property
    def progressPct(self):
        """Return percentage of rows completed."""
        if self.progressTotal != 0:
            return int(self.progressMade*100/self.progressTotal)

    @property
    def nVisibleRows(self):
        """Return number of visible rows, calculable from window height."""
        return windowHeight-2

    @property
    def cursorCol(self):
        """Return column number of current column."""
        return self.visibleCols[self.cursorVisibleColIndex]

    @property
    def cursorRow(self):
        """Return row number of current row."""
        return self.rows[self.cursorRowIndex]

    @property
    def visibleRows(self):  # onscreen rows
        """Return the rows currently visible."""
        return self.rows[self.topRowIndex:self.topRowIndex+self.nVisibleRows]

    @property
    def visibleCols(self):  # non-hidden cols
        """Return the columns currently visible."""
        return [c for c in self.columns if not c.hidden]

    @property
    def visibleColNames(self):
        """Return space-separated string of visible column-names."""
        return ' '.join(c.name for c in self.visibleCols)

    @property
    def cursorColIndex(self):
        """Return index of current column."""
        return self.columns.index(self.cursorCol)

    @property
    def keyCols(self):
        """Return list of key columns."""
        return self.columns[:self.nKeys]

    @property
    def nonKeyVisibleCols(self):
        """Return list of non-key columns that are visible."""
        return [c for c in self.columns[self.nKeys:] if not c.hidden]

    @property
    def keyColNames(self):
        """Return custom-separator string of visible column names."""
        return options.disp_key_sep.join(c.name for c in self.keyCols)

    @property
    def cursorValue(self):
        """Return cell contents for current row and column."""
        return self.cellValue(self.cursorRowIndex, self.cursorColIndex)

    @property
    def statusLine(self):
        """Return status-line element showing row and column stats."""
        rowinfo = 'row %d/%d (%d selected)' % (self.cursorRowIndex, self.nRows, len(self._selectedRows))
        colinfo = 'col %d/%d (%d visible)' % (self.cursorColIndex, self.nCols, len(self.visibleCols))
        return '%s  %s' % (rowinfo, colinfo)

    @property
    def nRows(self):
        """Return number of rows."""
        return len(self.rows)

    @property
    def nCols(self):
        """Return number of columns."""
        return len(self.columns)

    @property
    def nVisibleCols(self):
        """Return number of visible columns."""
        return len(self.visibleCols)

## selection code
    def isSelected(self, r):
        """Return boolean: is current row selected?"""
        return id(r) in self._selectedRows

    @async
    def toggle(self, rows):
        """Select any unselected rows."""
        self.progressMade = 0
        self.progressTotal = len(self.rows)
        for r in rows:
            self.progressMade += 1
            if not self.unselectRow(r):
                self.selectRow(r)
        self.progressTotal = self.progressMade

    def selectRow(self, row):
        """Select given row."""
        self._selectedRows[id(row)] = row

    def unselectRow(self, row):
        """Unselect given row, return True if selected; else return False."""
        if id(row) in self._selectedRows:
            del self._selectedRows[id(row)]
            return True
        else:
            return False

    @async
    def select(self, rows, status=True, progress=True):
        """Select given rows with option for progress-tracking."""
        before = len(self._selectedRows)
        for r in (self.genProgress(rows) if progress else rows):
            self.selectRow(r)
        if status:
            vd().status('selected %s%s rows' % (len(self._selectedRows)-before, ' more' if before > 0 else ''))

    @async
    def unselect(self, rows, status=True, progress=True):
        """Unselect given rows with option for progress-tracking."""
        before = len(self._selectedRows)
        for r in (self.genProgress(rows) if progress else rows):
            self.unselectRow(r)
        if status:
            vd().status('unselected %s/%s rows' % (before-len(self._selectedRows), before))

    def selectByIdx(self, rowIdxs):
        """Select given rows by index numbers."""
        self.select((self.rows[i] for i in rowIdxs), progress=False)

    def unselectByIdx(self, rowIdxs):
        """Unselect given rows by index numbers."""
        self.unselect((self.rows[i] for i in rowIdxs), progress=False)

    def gatherBy(self, func):
        """Yield each row matching the cursor value """
        for r in self.genProgress(self.rows):
            if func(r):
                yield r

    @property
    def selectedRows(self):
        """Return a list of selected rows in sheet order."""
        return [r for r in self.rows if id(r) in self._selectedRows]

## end selection code

    def moveVisibleCol(self, fromVisColIdx, toVisColIdx):
        """Move column to another position in sheet."""
        fromColIdx = self.columns.index(self.visibleCols[fromVisColIdx])
        toColIdx = self.columns.index(self.visibleCols[toVisColIdx])
        moveListItem(self.columns, fromColIdx, toColIdx)
        return toVisColIdx

    def cursorDown(self, n):
        """Increment cursor's row by `n`."""
        self.cursorRowIndex += n

    def cursorRight(self, n):
        """Increment cursor's column by `n`."""
        self.cursorVisibleColIndex += n
        self.calcColLayout()

    def pageLeft(self):
        """Redraw page one screen to the left.

        Note: keep the column cursor in the same general relative position:

         - if it is on the furthest right column, then it should stay on the
           furthest right column if possible

         - likewise on the left or in the middle

        So really both the `leftIndex` and the `cursorIndex` should move in
        tandem until things are correct.
        """

        targetIdx = self.leftVisibleColIndex  # for rightmost column
        firstNonKeyVisibleColIndex = self.visibleCols.index(self.nonKeyVisibleCols[0])
        while self.rightVisibleColIndex != targetIdx and self.leftVisibleColIndex != firstNonKeyVisibleColIndex:
            self.cursorVisibleColIndex -= 1
            self.leftVisibleColIndex -= 1
            self.calcColLayout()  # recompute rightVisibleColIndex

        # in case that rightmost column is last column, try to squeeze maximum real estate from screen
        if self.rightVisibleColIndex == self.nVisibleCols-1:
            # try to move further left while right column is still full width
            while self.leftVisibleColIndex > 0:
                rightcol = self.visibleCols[self.rightVisibleColIndex]
                if rightcol.width > self.visibleColLayout[self.rightVisibleColIndex][1]:
                    # went too far
                    self.cursorVisibleColIndex += 1
                    self.leftVisibleColIndex += 1
                    break
                else:
                    self.cursorVisibleColIndex -= 1
                    self.leftVisibleColIndex -= 1
                    self.calcColLayout()  # recompute rightVisibleColIndex

    def cellValue(self, rownum, col):
        """Return cell value for given row number and Column object."""
        if not isinstance(col, Column):
            # assume it's the column number
            col = self.columns[col]
        return col.getValue(self.rows[rownum])

    def addColumn(self, col, index=None):
        """Insert column before current column or at given index."""
        if index is None:
            index = len(self.columns)
        if col:
            self.columns.insert(index, col)

    def toggleKeyColumn(self, colidx):
        """Toggle column at given index as key column."""
        if colidx >= self.nKeys: # if not a key, add it
            moveListItem(self.columns, colidx, self.nKeys)
            self.nKeys += 1
            return 1
        else:  # otherwise move it after the last key
            self.nKeys -= 1
            moveListItem(self.columns, colidx, self.nKeys)
            return 0

    def skipDown(self):
        """Select next different value in column; report if none different."""
        pv = self.cursorValue
        for i in range(self.cursorRowIndex+1, self.nRows):
            if self.cellValue(i, self.cursorColIndex) != pv:
                self.cursorRowIndex = i
                return

        status('no different value down this column')

    def skipUp(self):
        """Select last different value in column; report if none different."""
        pv = self.cursorValue
        for i in range(self.cursorRowIndex, -1, -1):
            if self.cellValue(i, self.cursorColIndex) != pv:
                self.cursorRowIndex = i
                return

        status('no different value up this column')

    def checkCursor(self):
        """Keep cursor in bounds of data and screen."""
        # keep cursor within actual available rowset
        if self.nRows == 0 or self.cursorRowIndex <= 0:
            self.cursorRowIndex = 0
        elif self.cursorRowIndex >= self.nRows:
            self.cursorRowIndex = self.nRows-1

        if self.cursorVisibleColIndex <= 0:
            self.cursorVisibleColIndex = 0
        elif self.cursorVisibleColIndex >= self.nVisibleCols:
            self.cursorVisibleColIndex = self.nVisibleCols-1

        if self.topRowIndex <= 0:
            self.topRowIndex = 0
        elif self.topRowIndex > self.nRows-self.nVisibleRows:
            self.topRowIndex = self.nRows-self.nVisibleRows

        # (x,y) is relative cell within screen viewport
        x = self.cursorVisibleColIndex - self.leftVisibleColIndex
        y = self.cursorRowIndex - self.topRowIndex + 1  # header

        # check bounds, scroll if necessary
        if y < 1:
            self.topRowIndex = self.cursorRowIndex
        elif y > self.nVisibleRows:
            self.topRowIndex = self.cursorRowIndex-self.nVisibleRows+1

        if x <= 0:
            self.leftVisibleColIndex = self.cursorVisibleColIndex
        else:
            while True:
                if self.leftVisibleColIndex == self.cursorVisibleColIndex:  # not much more we can do
                    break
                self.calcColLayout()
                if self.cursorVisibleColIndex < min(self.visibleColLayout.keys()):
                    self.leftVisibleColIndex -= 1
                    continue
                elif self.cursorVisibleColIndex > max(self.visibleColLayout.keys()):
                    self.leftVisibleColIndex += 1
                    continue

                cur_x, cur_w = self.visibleColLayout[self.cursorVisibleColIndex]
                if cur_x+cur_w < windowWidth:  # current columns fit entirely on screen
                    break
                self.leftVisibleColIndex += 1

    def calcColLayout(self):
        """Set right-most visible column, based on calculation."""
        self.visibleColLayout = {}
        x = 0
        for vcolidx in range(0, self.nVisibleCols):
            col = self.visibleCols[vcolidx]
            if col.width is None and self.visibleRows:
                col.width = col.getMaxWidth(self.visibleRows)+len(options.disp_more_left)+len(options.disp_more_right)
            width = col.width if col.width is not None else col.getMaxWidth(self.visibleRows)  # handle delayed column width-finding
            if col in self.keyCols or vcolidx >= self.leftVisibleColIndex:  # visible columns
                self.visibleColLayout[vcolidx] = [x, min(width, windowWidth-x)]
                x += width+len(options.disp_column_sep)
            if x > windowWidth-1:
                break

        self.rightVisibleColIndex = vcolidx

<<<<<<< HEAD
    def drawColHeader(self, vcolidx):
        """Compose and draw column header for given vcolidx."""

        # hdrattr is attribute to highlight whole column header
        hdrattr = 0
        C = options.disp_column_sep
        if self.isVisibleIdxKey(vcolidx):
            hdrattr = colors.update(hdrattr, options.color_key_col)
            if (self.keyCols and self.visibleCols[vcolidx] is self.keyCols[-1]) or self.visibleCols[vcolidx] is self.visibleCols[-1]:
                C = options.disp_keycol_sep
=======
    def colorize(self, col, row, value=None):
        rowattr = 0
        rowattrpre = 0
>>>>>>> 01c811eb

        for func in self.colorizers:
            ret = func(self, col, row, value)
            if ret:
                color, precedence = ret
                rowattr, rowattrpre = colors.update(rowattr, rowattrpre, color, precedence)

        return rowattr

    def drawColHeader(self, vcolidx):
        col = self.visibleCols[vcolidx]

        # hdrattr highlights whole column header
        # rowattr is for header separators
        rowattr = self.colorize(None, None) or colors[options.color_column_sep]
        hdrattr = self.colorize(col, None, None) or colors[options.color_default_hdr]

        C = options.disp_column_sep
        if (self.keyCols and col is self.keyCols[-1]) or vcolidx == self.rightVisibleColIndex:
            C = options.disp_keycol_sep

        x, colwidth = self.visibleColLayout[vcolidx]

        # ANameTC
        T = typemap.get(col.type, '?')
        N = ' ' + (col.name or defaultColNames[vcolidx])  # save room at front for LeftMore
        if len(N) > colwidth-1:
            N = N[:colwidth-len(options.disp_truncator)] + options.disp_truncator
        self.clipdraw(0, x, N, hdrattr, colwidth)
        self.clipdraw(0, x+colwidth-len(T), T, hdrattr, len(T))

        if vcolidx == self.leftVisibleColIndex and col not in self.keyCols and self.nonKeyVisibleCols.index(col) > 0:
            A = options.disp_more_left
            self.scr.addstr(0, x, A, rowattr)

        if x+colwidth+len(C) < windowWidth:
            self.scr.addstr(0, x+colwidth, C, rowattr)

    def isVisibleIdxKey(self, vcolidx):
        """Return boolean: is given column index a key column?"""
        return self.visibleCols[vcolidx] in self.keyCols

    def draw(self, scr):
        """Draw entire screen onto the `scr` curses object."""
        global windowHeight, windowWidth
        numHeaderRows = 1
        self.scr = scr  # for clipdraw convenience
        scr.erase()  # clear screen before every re-draw

        windowHeight, windowWidth = scr.getmaxyx()
        if not self.columns:
            return

        self.rowLayout = {}
        self.calcColLayout()
        for vcolidx, colinfo in sorted(self.visibleColLayout.items()):
            x, colwidth = colinfo
            col = self.visibleCols[vcolidx]

            if x < windowWidth:  # only draw inside window
                self.drawColHeader(vcolidx)

                y = numHeaderRows
                for rowidx in range(0, self.nVisibleRows):
                    if self.topRowIndex + rowidx >= self.nRows:
                        break

                    self.rowLayout[self.topRowIndex+rowidx] = y

                    row = self.rows[self.topRowIndex + rowidx]
                    cellval = col.getDisplayValue(row, colwidth-1)

                    attr = self.colorize(col, row, cellval) or colors[options.color_default]
                    rowattr = self.colorize(None, row) or colors[options.color_column_sep]

                    self.clipdraw(y, x, options.disp_column_fill + cellval, attr, colwidth)

                    annotation = ''
                    if isinstance(cellval, CalcErrorStr):
                        annotation = options.disp_getter_exc
                        notecolor = colors[options.color_getter_exc]
                    elif isinstance(cellval, WrongTypeStr):
                        annotation = options.disp_format_exc
                        notecolor = colors[options.color_format_exc]

                    if annotation:
                        self.clipdraw(y, x+colwidth-len(annotation), annotation, notecolor, len(annotation))

                    sepchars = options.disp_column_sep
                    if (self.keyCols and col is self.keyCols[-1]) or vcolidx == self.rightVisibleColIndex:
                        sepchars = options.disp_keycol_sep

                    if x+colwidth+len(sepchars) <= windowWidth:
                       self.scr.addstr(y, x+colwidth, sepchars, rowattr)

                    y += 1

        if vcolidx+1 < self.nVisibleCols:
            self.scr.addstr(0, windowWidth-1, options.disp_more_right, colors[options.color_column_sep])

    def editCell(self, vcolidx=None, rowidx=None):
        """Call `editText` on given cell after setting other parameters.

        Return row after editing cell."""
        if options.readonly:
            status('readonly mode')
            return
        if vcolidx is None:
            vcolidx = self.cursorVisibleColIndex
        x, w = self.visibleColLayout.get(vcolidx, (0, 0))
        if rowidx is None:
            rowidx = self.cursorRowIndex
        if rowidx < 0:  # header
            y = 0
            currentValue = self.visibleCols[vcolidx].name
        else:
            y = self.rowLayout.get(rowidx, 0)
            currentValue = self.cellValue(self.cursorRowIndex, vcolidx)

        r = vd().editText(y, x, w, value=currentValue, fillchar=options.disp_edit_fill)
        if rowidx >= 0:
            r = self.visibleCols[vcolidx].type(r)  # convert input to column type

        return r

class WrongTypeStr(str):
    """Wrap `str` to indicate that type-conversion failed."""
    pass

class CalcErrorStr(str):
    """Wrap `str` (perhaps with error message), indicating `getValue` failed."""
    pass


def distinct(values):
    """Count unique elements in `values`."""
    return len(set(values))

def avg(values):
    """Calculate average or return None."""
    return float(sum(values))/len(values) if values else None

mean=avg

def count(values):
    """Count total number of elements or return None if 0."""
    return len([x for x in values if x is not None])

_sum = sum

def sum(values):
    """Wrap `_sum`, which is itself Python's built-in `sum`."""
    return _sum(values)

avg.type = float
count.type = int
distinct.type = int
sum.type = None
#min.type = None
#max.type = None
aggregators = { '': None,
                'distinct': distinct,
                'sum': sum,
                'avg': avg,
                'mean': avg,
                'count': count, # (non-None)
                'min': min,
                'max': max
               }


class Column:
    """Model spreadsheet-style "column".
    
    If `expr` is set, cell values will be computed by this object.
    """

    def __init__(self, name, type=anytype, getter=lambda r: r, setter=None, width=None, fmtstr=None):
        self.name = name      # use property setter from the get-go to strip spaces
        self.type = type      # anytype/str/int/float/date/func
        self.getter = getter  # getter(r)
        self.setter = setter  # setter(r,v)
        self.width = width    # == 0 if hidden, None if auto-compute next time
        self.expr = None      # Python string expression if computed column
        self.aggregator = None # function to use on the list of column values when grouping
        self.fmtstr = fmtstr

    def copy(self):
        """Wrap `copy.copy`."""
        return copy.copy(self)

    @property
    def name(self):
        """Return `_name`."""
        return self._name

    @name.setter
    def name(self, name):
        """Set `_name`."""
        self._name = str(name).replace(' ', '_')

    @property
    def type(self):
        """Return `_type`."""
        return self._type

    @type.setter
    def type(self, t):
        """Set `_type`."""
        if isinstance(t, str):
            t = globals()[t]

        if t:
            assert callable(t)
            self._type = t
        else:
            self._type = anytype

    @property
    def aggregator(self):
        """Return `_aggregator`."""
        return self._aggregator

    @aggregator.setter
    def aggregator(self, aggfunc):
        """Set `_aggregator` to given `aggfunc` if it is callable."""
        if isinstance(aggfunc, str):
            if aggfunc:
                aggfunc = globals()[aggfunc]

        if aggfunc:
            assert callable(aggfunc)
            self._aggregator = aggfunc
        else:
            self._aggregator = None

    def format(self, cellval):
        """Format the type-name of given `cellval`."""

        val = self.type(cellval)
        if self.type is date:         return val.to_string(self.fmtstr)
        elif self.fmtstr is not None: return self.fmtstr % val
        elif self.type is int:        return '%d' % val
        elif self.type is float:      return '%.02f' % val
        else: return '%s' % val

    @property
    def hidden(self):
        """Set column width to zero, to "hide" it."""
        return self.width == 0

    def nEmpty(self, rows):
        """Count rows that are empty or contain None."""
        vals = self.values(rows)
        return sum(1 for v in vals if v == '' or v == None)

    def values(self, rows):
        """Return list of values of all rows."""
        return [self.getValue(r) for r in rows]

    def getValue(self, row):
        """Return a properly-typed value, and also handle failures.
        
        Return a default value if the conversion fails; re-raise the
        exception if the getter fails.
        """
        try:
            v = self.getter(row)
        except EscapeException:
            raise
        except Exception:
            exceptionCaught(status=False)
            return CalcErrorStr(self.type())

        try:
            return self.type(v)  # convert type on-the-fly
        except EscapeException:
            raise
        except Exception:
            exceptionCaught(status=False)
            return self.type()  # return a suitable value for this type

    def getDisplayValue(self, row, width=None):
        """Format cell value for display and return."""
        try:
            cellval = self.getter(row)
        except EscapeException:
            raise
        except Exception as e:
            exceptionCaught(status=False)
            return CalcErrorStr(options.disp_error_val)

        if cellval is None:
            return options.disp_none

        if isinstance(cellval, bytes):
            cellval = cellval.decode(options.encoding, options.encoding_errors)

        try:
            cellval = self.format(cellval)
            if width and self.type in (int, float): cellval = cellval.rjust(width-1)
        except EscapeException:
            raise
        except Exception as e:
            exceptionCaught(status=False)
            cellval = WrongTypeStr(str(cellval))

        return cellval

    def setValues(self, rows, value):
        """Set given rows to `value`."""
        if not self.setter:
            error('column cannot be changed')
        for r in rows:
            self.setter(r, value)

    def getMaxWidth(self, rows):
        """Return the maximum length of any cell in column or its header."""
        w = 0
        if len(rows) > 0:
            w = max(max(len(self.getDisplayValue(r)) for r in rows), len(self.name))+2
        return max(w, len(self.name))

    def toggleWidth(self, width):
        """Change column width to either given `width` or default value."""
        if self.width != width:
            self.width = width
        else:
            self.width = int(options.default_width)


# ---- Column makers

def ColumnAttr(attrname, type=anytype):
    """Return Column object with `attrname` from current row Python object."""
    return Column(attrname, type=type,
            getter=lambda r,b=attrname: getattr(r,b),
            setter=lambda r,v,b=attrname: setattr(r,b,v))

def ColumnItem(attrname, itemkey, **kwargs):
    """Return Column object (with getitem/setitem) on the row Python object."""
    def setitem(r, i, v):  # function needed for use in lambda
        r[i] = v

    return Column(attrname,
            getter=lambda r,i=itemkey: r[i],
            setter=lambda r,v,i=itemkey,f=setitem: f(r,i,v),
            **kwargs)

def ArrayNamedColumns(columns):
    """Return list of Column objects from named columns.

    Note: argument `columns` is a list of column names, Mapping to r[0]..r[n].
    """
    return [ColumnItem(colname, i) for i, colname in enumerate(columns)]

def ArrayColumns(ncols):
    """Return list of Column objects.

    Note: argument `ncols` is a count of columns,
    """
    return [ColumnItem('', i, width=8) for i in range(ncols)]

def DictKeyColumns(d):
    """Return a list of Column objects from dictionary keys."""
    return [ColumnItem(k, k, type=detectType(d[k])) for k in d]

def SubrowColumn(origcol, subrowidx, **kwargs):
    """Return Column object from sub-row."""
    return Column(origcol.name, origcol.type,
            getter=lambda r,i=subrowidx,f=origcol.getter: r[i] and f(r[i]) or None,
            setter=lambda r,v,i=subrowidx,f=origcol.setter: r[i] and f(r[i], v) or None,
            width=origcol.width,
            **kwargs)

def combineColumns(cols):
    """Return Column object formed by joining fields in given columns."""
    return Column("+".join(c.name for c in cols),
                  getter=lambda r,cols=cols,ch=options.field_joiner: ch.join(filter(None, (c.getValue(r) for c in cols))))
###

def input(prompt, type='', **kwargs):
    """Compose input prompt."""
    if type:
        ret = _inputLine(prompt, history=list(vd().lastInputs[type].keys()), **kwargs)
        vd().lastInputs[type][ret] = ret
    else:
        ret = _inputLine(prompt, **kwargs)
    return ret

def _inputLine(prompt, **kwargs):
    """Add prompt to bottom of screen and get line of input from user."""
    global windowHeight, windowWidth

    scr = vd().scr
    if scr:
        windowHeight, windowWidth = scr.getmaxyx()
        scr.addstr(windowHeight-1, 0, prompt)
    vd().inInput = True
    ret = vd().editText(windowHeight-1, len(prompt), windowWidth-len(prompt)-8, attr=colors[options.color_edit_cell], unprintablechar=options.disp_unprintable, **kwargs)
    vd().inInput = False
    return ret

def saveSheet(vs, fn):
    """Save sheet `vs` with given filename `fn`."""
    assert vs.progressTotal == vs.progressMade, 'have to finish loading first'
    if Path(fn).exists():
        if options.confirm_overwrite:
            yn = input('%s already exists. overwrite? ' % fn, value='n')[:1]
            if not yn or yn not in 'Yy':
                error('overwrite disconfirmed')

    basename, ext = os.path.splitext(fn)
    funcname = 'save_' + ext[1:]
    if funcname not in g_globals:
        funcname = 'save_tsv'
    g_globals.get(funcname)(vs, fn)
    status('saving to ' + fn)


import unicodedata
def clipstr(s, dispw):
    """Return clipped string and width in terminal display characters.

    Note: width may differ from len(s) if East Asian chars are "fullwidth"."""
    w = 0
    ret = ''
    for c in s:
        if c != ' ' and unicodedata.category(c) in ('Cc', 'Zs', 'Zl'):  # control char, space, line sep
            ret += options.disp_oddspace
            w += len(options.disp_oddspace)
        else:
            ret += c
            eaw = unicodedata.east_asian_width(c)
            if eaw == 'A':  # ambiguous
                w += 2
            elif eaw in 'WF': # wide/full
                w += 2
            elif not unicodedata.combining(c):
                w += 1

        if w > dispw-len(options.disp_truncator)+1:
            ret = ret[:-2] + options.disp_truncator  # replace final char with ellipsis
            w += len(options.disp_truncator)
            break

    return ret, w


def draw_clip(scr, y, x, s, attr=curses.A_NORMAL, w=None):
    """Draw string `s` at (y,x)-(y,x+w), clipping with ellipsis char."""

    _, windowWidth = scr.getmaxyx()
    dispw = 0
    try:
        if w is None:
            w = windowWidth-1
        w = min(w, windowWidth-x-1)
        if w == 0:  # no room anyway
            return

        # convert to string just before drawing
        s, dispw = clipstr(str(s), w)
        scr.addstr(y, x, s, attr)
        if dispw <= w:
            scr.addstr(y, x+dispw, options.disp_column_fill*(w-dispw), attr)
    except Exception as e:
#        raise type(e)('%s [clip_draw y=%s x=%s dispw=%s w=%s]' % (e, y, x, dispw, w)
#                ).with_traceback(sys.exc_info()[2])
        pass


## Built-in sheets
class HelpSheet(Sheet):
    """Help sheet, showing keystrokes etc. from given source(s)."""

    def reload(self):
        """Populate sheet via `reload` function."""
        self.rows = []
        for i, src in enumerate(self.sources):
            self.rows.extend((i, v) for v in src.values())
        self.columns = [SubrowColumn(ColumnItem('keystrokes', 0), 1),
                        SubrowColumn(ColumnItem('action', 1), 1),
                        Column('with_g_prefix', str, lambda r,self=self: self.sources[r[0]].get('g' + r[1][0], (None,'-'))[1]),
                        SubrowColumn(ColumnItem('execstr', 2, width=0), 1)
                ]
        self.nKeys = 1


## text viewer and dir browser
class TextSheet(Sheet):
    """Sheet displaying a string (one line per row) or a list of strings."""

    def reload(self):
        """Populate sheet via `reload` function."""
        self.columns = [Column(self.name, str)]
        if isinstance(self.source, list):
            self.rows = []
            for x in self.source:
                # copy so modifications don't change 'original'; also one iteration through generator
                self.add_line(x)
        elif isinstance(self.source, str):
            for L in self.source.splitlines():
                self.add_line(L)
        elif isinstance(self.source, io.IOBase):
            for L in self.source:
                self.add_line(L[:-1])
        else:
            error('unknown text type ' + str(type(self.source)))

    def add_line(self, text):
        """Handle text re-wrapping."""
        self.rows.extend(textwrap.wrap(text, width=windowWidth-2))


class DirSheet(Sheet):
    """Sheet displaying directory, using ENTER to open a particular file."""

    def reload(self):
        """Populate sheet via `reload` function."""
        self.rows = [(p, p.stat()) for p in self.source.iterdir()]  #  if not p.name.startswith('.')]
        self.command(ENTER, 'vd.push(openSource(cursorRow[0]))', 'open file')  # path, filename
        self.columns = [Column('filename', str, lambda r: r[0].name + r[0].ext),
                      Column('type', str, lambda r: r[0].is_dir() and '/' or r[0].suffix),
                      Column('size', int, lambda r: r[1].st_size),
                      Column('mtime', date, lambda r: r[1].st_mtime)]

#### options management
class OptionsObject:
    """Get particular option value from `base_options`."""
    def __init__(self, d):
        self._opts = d
    def __getattr__(self, k):
        name, value, default, helpstr = self._opts[k]
        return value
    def __setitem__(self, k, v):
        if k not in self._opts:
            raise Exception('no such option "%s"' % k)
        self._opts[k][1] = v

options = OptionsObject(base_options)

class OptionsSheet(Sheet):
    """Sheet displaying user options."""

    def reload(self):
        """Populate sheet via `reload` function."""
        self.rows = list(self.source.values())
        self.columns = ArrayNamedColumns('option value default description'.split())
        self.command(ENTER, 'cursorRow[1] = editCell(1)', 'edit this option')
        self.command('e', 'cursorRow[1] = editCell(1)', 'edit this option')
        self.colorizers.append(self.colorOptionCell)
        self.nKeys = 1

    @staticmethod
    def colorOptionCell(sheet, col, row, value):
        if row and col and col.name in ['value', 'default'] and row[0].startswith('color_'):
            return col.getValue(row), 9

# each row is a Task object
class TasksSheet(Sheet):
    """Sheet displaying "Task" objects: asynchronous threads."""

    def reload(self):
        """Populate sheet via `reload` function."""
        self.command('^C', 'ctype_async_raise(cursorRow.thread, EscapeException)', 'cancel this action')
        self.command(ENTER, 'vd.push(ProfileSheet(cursorRow))', 'push profile sheet for this action')
        self.columns = [
            ColumnAttr('name'),
            ColumnAttr('elapsed_s', type=float),
            ColumnAttr('status'),
        ]
        self.rows = vd().tasks


def ProfileSheet(task):
    """Populate sheet showing profiling results."""
    return TextSheet(task.name + '_profile', task.profileResults)

#### enable external addons
def open_vd(p):
    """Return a VisiData object with a sheet populated from a path `p`."""
    vs = open_tsv(p)
    vs.reload()
    return vd

def open_py(p):
    """Read and execute Python script at path `p`."""
    contents = p.read_text()
    exec(contents, g_globals)
    status('executed %s' % p)

def open_txt(p):
    """Create sheet from `.txt` file at path `p`, checking whether it is TSV."""
    fp = p.open_text()
    if '\t' in next(fp):
        return open_tsv(p)  # TSV often have .txt extension
    return TextSheet(p.name, fp)  # leaks file handle

def get_tsv_headers(fp, nlines):
    """Return list of lists for use as headers, from paragraphs `fp`."""
    headers = []
    i = 0
    while i < nlines:
        L = next(fp)
        L = L[:-1]
        if L:
            headers.append(L.split('\t'))
            i += 1

    return headers

def open_tsv(p, vs=None):
    """Parse contents of path `p` and populate columns."""

    if vs is None:
        vs = Sheet(p.name, p)
        vs.loader = lambda vs=vs: reload_tsv(vs)

    header_lines = int(options.headerlines)

    with vs.source.open_text() as fp:
        headers = get_tsv_headers(fp, header_lines or 1)  # get one data line if no headers

        if header_lines == 0:
            vs.columns = ArrayColumns(len(headers[0]))
        else:
            # columns ideally reflect the max number of fields over all rows
            # but that's a lot of work for a large dataset
            vs.columns = ArrayNamedColumns('\\n'.join(x) for x in zip(*headers[:header_lines]))

    return vs

@async
def reload_tsv(vs):
    """Wrap `reload_tsv_sync`."""
    reload_tsv_sync(vs)

def reload_tsv_sync(vs):
    """Perform synchronous loading of TSV file, discarding header lines."""
    header_lines = int(options.headerlines)

    vs.rows = []
    with vs.source.open_text() as fp:
        get_tsv_headers(fp, header_lines)  # discard header lines

        vs.progressMade = 0
        vs.progressTotal = vs.source.filesize
        for L in fp:
            L = L[:-1]
            if L:
                vs.rows.append(L.split('\t'))
            vs.progressMade += len(L)

    vs.progressMade = 0
    vs.progressTotal = 0

    status('loaded %s' % vs.name)


@async
def save_tsv(vs, fn):
    """Write sheet to file `fn` as TSV, reporting progress on status bar."""
    with open(fn, 'w', encoding=options.encoding, errors=options.encoding_errors) as fp:
        colhdr = '\t'.join(col.name for col in vs.visibleCols) + '\n'
        if colhdr.strip():  # is anything but whitespace
            fp.write(colhdr)
        for r in vs.genProgress(vs.rows):
            fp.write('\t'.join(col.getDisplayValue(r) for col in vs.visibleCols) + '\n')
    status('%s save finished' % fn)

### Curses helpers

def editText(scr, y, x, w, attr=curses.A_NORMAL, value='', fillchar=' ', unprintablechar='.', completions=[], history=[], display=True):
      """A better curses line editing widget.""""
    
    def until(func):
        """Delay until function `func` returns non-zero."""
        ret = None
        while not ret:
            ret = func()

        return ret

    def splice(v, i, s):
        """Splice (insert) `s` into string `v` at `i`: (v[i] = s[0])."""
        return v if i < 0 else v[:i] + s + v[i:]

    def clean(s):
        """Escape Curses-unprintable characters."""
        return ''.join(c if c.isprintable() else ('<%04X>' % ord(c)) for c in str(s))

    def delchar(s, i, remove=1):
        """Delete `remove` characters from str `s` beginning at position `i`."""
        return s[:i] + s[i+remove:]

    def complete(v, comps, cidx):
        """Complete keystroke `v` based on list `comps` of completions."""
        if comps:
            for i in range(cidx, cidx + len(comps)):
                i %= len(comps)
                if comps[i].startswith(v):
                    return comps[i]
        # beep
        return v

    insert_mode = True
    first_action = True
    v = str(value)  # value under edit
    i = 0           # index into v
    comps_idx = 2
    hist_idx = 0

    while True:
        if display:
            dispval = clean(v)
        else:
            dispval = '*' * len(v)
        dispi = i
        if len(dispval) < w:
            dispval += fillchar*(w-len(dispval))
        elif i >= w:
            dispi = w-1
            dispval = dispval[i-w:]

        scr.addstr(y, x, dispval, attr)
        scr.move(y, x+dispi)
        ch = vd().getkeystroke()
        if ch == '':                               continue
        elif ch == 'KEY_IC':                       insert_mode = not insert_mode
        elif ch == '^A' or ch == 'KEY_HOME':       i = 0
        elif ch == '^B' or ch == 'KEY_LEFT':       i -= 1
        elif ch == '^C' or ch == ESC:             raise EscapeException(ch)
        elif ch == '^D' or ch == 'KEY_DC':         v = delchar(v, i)
        elif ch == '^E' or ch == 'KEY_END':        i = len(v)
        elif ch == '^F' or ch == 'KEY_RIGHT':      i += 1
        elif ch in ('^H', 'KEY_BACKSPACE', '^?'):  i -= 1 if i > 0 else 0; v = delchar(v, i)
        elif ch == '^I':                           comps_idx += 1; v = complete(v[:i], completions, comps_idx)
        elif ch == 'KEY_BTAB':                     comps_idx -= 1; v = complete(v[:i], completions, comps_idx)
        elif ch == ENTER:                          break
        elif ch == '^K':                           v = v[:i]  # ^Kill to end-of-line
        elif ch == '^R':                           v = str(value)  # ^Reload initial value
        elif ch == '^T':                           v = delchar(splice(v, i-2, v[i-1]), i)  # swap chars
        elif ch == '^U':                           v = v[i:]; i = 0  # clear to beginning
        elif ch == '^V':                           v = splice(v, i, until(scr.get_wch)); i += 1  # literal character
        elif history and ch == 'KEY_UP':           hist_idx += 1; v = history[hist_idx % len(history)]
        elif history and ch == 'KEY_DOWN':         hist_idx -= 1; v = history[hist_idx % len(history)]
        elif ch.startswith('KEY_'):                pass
        else:
            if first_action:
                v = ''
            if insert_mode:
                v = splice(v, i, ch)
            else:
                v = v[:i] + ch + v[i+1:]

            i += 1

        if i < 0: i = 0
        if i > len(v): i = len(v)
        first_action = False

    return v


class ColorMaker:
    def __init__(self):
        self.attrs = {}
        self.color_attrs = {}

    def setup(self):
        self.color_attrs['black'] = curses.color_pair(0)

        for c in range(0, int(options.num_colors) or curses.COLORS):
            curses.init_pair(c+1, c, curses.COLOR_BLACK)
            self.color_attrs[str(c)] = curses.color_pair(c+1)

        for c in 'red green yellow blue magenta cyan white'.split():
            colornum = getattr(curses, 'COLOR_' + c.upper())
            self.color_attrs[c] = curses.color_pair(colornum+1)

        for a in 'normal blink bold dim reverse standout underline'.split():
            self.attrs[a] = getattr(curses, 'A_' + a.upper())

    def keys(self):
        return list(self.attrs.keys()) + list(self.color_attrs.keys())

    def __getitem__(self, colornamestr):
        color, prec = self.update(0, 0, colornamestr, 10)
        return color

    def update(self, attr, attr_prec, colornamestr, newcolor_prec):
        attr = attr or 0
        if isinstance(colornamestr, str):
            for colorname in colornamestr.split(' '):
                if colorname in self.color_attrs:
                    if newcolor_prec > attr_prec:
                        attr &= ~2047
                        attr |= self.color_attrs[colorname.lower()]
                        attr_prec = newcolor_prec
                elif colorname in self.attrs:
                    attr |= self.attrs[colorname.lower()]
        return attr, attr_prec


colors = ColorMaker()

def setupcolors(stdscr, f, *args):
    curses.raw()    # get control keys instead of signals
    curses.meta(1)  # allow "8-bit chars"
#    curses.mousemask(curses.ALL_MOUSE_EVENTS)  # enable mouse events

    return f(stdscr, *args)

def wrapper(f, *args):
    """Wrap `curses.wrapper`."""
    return curses.wrapper(setupcolors, f, *args)

### external interface

class Path:
    """File and path-handling class, modeled on `pathlib.Path`."""

    def __init__(self, fqpn):
        """Initialize with file-queue path-name."""
        self.fqpn = fqpn
        fn = os.path.split(fqpn)[-1]
        self.name, self.ext = os.path.splitext(fn)
        self.suffix = self.ext[1:]

    def open_text(self, mode='r'):
        """Open file."""
        return open(self.resolve(), mode=mode, encoding=options.encoding, errors=options.encoding_errors)

    def read_text(self):
        """Open and read file."""
        with self.open_text() as fp:
            return fp.read()

    def read_bytes(self):
        """Open and read file of bytes."""
        with open(self.resolve(), 'rb') as fp:
            return fp.read()

    def is_dir(self):
        """Return boolean: is path directory?"""
        return os.path.isdir(self.resolve())

    def exists(self):
        """Return boolean: does path exist?"""
        return os.path.exists(self.resolve())

    def iterdir(self):
        """Return list of directory contents."""
        return [self.parent] + [Path(os.path.join(self.fqpn, f)) for f in os.listdir(self.resolve())]

    def stat(self):
        """Wrap `os.stat`."""
        return os.stat(self.resolve())

    def resolve(self):
        """Wrap `os.path.expanduser`."""
        return os.path.expandvars(os.path.expanduser(self.fqpn))

    @property
    def parent(self):
        """Return symbolic parent directory."""
        return Path(self.fqpn + "/..")

    @property
    def filesize(self):
        """Return file size."""
        return self.stat().st_size

    def __str__(self):
        return self.fqpn


class InternalSource(Path):
    'minimal Path interface to satisfy a tsv loader'
    def __init__(self, fqpn, contents):
        super().__init__(fqpn)
        self.contents = contents

    def read_text(self):
        return self.contents

    def open_text(self):
        return io.StringIO(self.contents)


def openSource(p, filetype=None):
    'open a Path or a str (converts to Path or calls some TBD openUrl)'
    if isinstance(p, str):
        if '://' in p:
            vs = openUrl(p)
        else:
            return openSource(Path(p), filetype)  # convert to Path and recurse
    elif isinstance(p, Path):
        if filetype is None:
            filetype = options.filetype or p.suffix

        if os.path.isdir(p.resolve()):
            vs = DirSheet(p.name, p)
            filetype = 'dir'
        else:
            openfunc = 'open_' + filetype.lower()
            if openfunc not in g_globals:
                status('no %s function' % openfunc)
                filetype = 'txt'
                openfunc = 'open_txt'
            vs = g_globals[openfunc](p)
    else:  # some other object
        status('unknown object type %s' % type(p))
        vs = None

    if vs:
        status('opening %s as %s' % (p.name, filetype))
    return vs

def run(sheetlist=[]):
    """Invoke Curses mode. (This is the main entry point.)"""

    # reduce ESC timeout to 25ms. http://en.chys.info/2009/09/esdelay-ncurses/
    os.putenv('ESCDELAY', '25')

    ret = wrapper(curses_main, sheetlist)
    if ret:
        print(ret)

def curses_main(_scr, sheetlist=[]):
<<<<<<< HEAD
    """Populate VisiData object with sheets from a given list."""
=======
    for fnrc in ('$XDG_CONFIG_HOME/visidata/config', '~/.visidatarc'):
        p = Path(fnrc)
        if p.exists():
            exec(open(p.resolve()).read())
            break

    colors.setup()

>>>>>>> 01c811eb
    for vs in sheetlist:
        vd().push(vs)  # first push does a reload

    return vd().run(_scr)

g_globals = None
def set_globals(g):
    """Assign given `g` to (expected) global dict `g_globals`."""
    global g_globals
    g_globals = g

def set_global(k, v):
    """Manually set global key-value pair in `g_globals`."""
    g_globals[k] = v

if __name__ == '__main__':
    run(openSource(src) for src in sys.argv[1:])<|MERGE_RESOLUTION|>--- conflicted
+++ resolved
@@ -812,14 +812,9 @@
         c = copy.copy(self)
         c.name += suffix
         c.topRowIndex = c.cursorRowIndex = 0
-<<<<<<< HEAD
         c.columns = copy.deepcopy(self.columns)
         c._selectedRows = self._selectedRows.copy()
-=======
         c.colorizers = self.colorizers.copy()
-        c.columns = copy.deepcopy(self.columns)  # deepcopy so that layouts can be different
-        c._selectedRows = self._selectedRows.copy()  # so that selections on source don't affect the copy and vice versa
->>>>>>> 01c811eb
         return c
 
     @async
@@ -1210,22 +1205,10 @@
 
         self.rightVisibleColIndex = vcolidx
 
-<<<<<<< HEAD
-    def drawColHeader(self, vcolidx):
-        """Compose and draw column header for given vcolidx."""
-
-        # hdrattr is attribute to highlight whole column header
-        hdrattr = 0
-        C = options.disp_column_sep
-        if self.isVisibleIdxKey(vcolidx):
-            hdrattr = colors.update(hdrattr, options.color_key_col)
-            if (self.keyCols and self.visibleCols[vcolidx] is self.keyCols[-1]) or self.visibleCols[vcolidx] is self.visibleCols[-1]:
-                C = options.disp_keycol_sep
-=======
     def colorize(self, col, row, value=None):
+        """Returns curses attribute for the given col/row/value"""
         rowattr = 0
         rowattrpre = 0
->>>>>>> 01c811eb
 
         for func in self.colorizers:
             ret = func(self, col, row, value)
@@ -1236,6 +1219,7 @@
         return rowattr
 
     def drawColHeader(self, vcolidx):
+        """Compose and draw column header for given vcolidx."""
         col = self.visibleCols[vcolidx]
 
         # hdrattr highlights whole column header
@@ -2157,9 +2141,8 @@
         print(ret)
 
 def curses_main(_scr, sheetlist=[]):
-<<<<<<< HEAD
     """Populate VisiData object with sheets from a given list."""
-=======
+
     for fnrc in ('$XDG_CONFIG_HOME/visidata/config', '~/.visidatarc'):
         p = Path(fnrc)
         if p.exists():
@@ -2168,7 +2151,6 @@
 
     colors.setup()
 
->>>>>>> 01c811eb
     for vs in sheetlist:
         vd().push(vs)  # first push does a reload
 
