--- conflicted
+++ resolved
@@ -1,6 +1,5 @@
 # VisiData version history
 
-<<<<<<< HEAD
 # v3.x (dev)
 
 - [reorg] move independent modules into visidata/{features|experimental}
@@ -42,7 +41,8 @@
 - [modules] vd.importModule, vd.importSubmodules, vd.importStar
 - [vdx] runvdx() to execute vdx strings
 - [tests] add vd.resetVisiData
-=======
+
+
 # v2.11.1 (2023-07-16)
 
 - [tests] fix tests for Python >=3.11
@@ -70,7 +70,6 @@
 - [settings] clear cache correctly before set
 - [undo] fix so that undo is Sheet-specific on copied sheets (reported by @geekscrapy #1780)
 - [undo] undoing `zd` now removes `[M]` (modification mark) (reported by @Freed-Wu #1800)
->>>>>>> db3b299d
 
 # v2.11 (2023-01-15)
 
