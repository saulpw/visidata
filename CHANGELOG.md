--- conflicted
+++ resolved
@@ -22,8 +22,6 @@
 - clean up options
   - remove `curses_timeout` option (fix to 100ms)
 
-<<<<<<< HEAD
-=======
 # v1.5.2 (2019-01-12)
 
 ## Bugfixes
@@ -34,7 +32,6 @@
 ## Docs
 - [manpage] update the manpage to be more accurate for boolean command line options
 
->>>>>>> f066c52a
 # v1.5.1 (2018-12-17)
 
 ## Bugfixes
