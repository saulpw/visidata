--- conflicted
+++ resolved
@@ -192,32 +192,7 @@
 
         self.addColorizer('row', 3, GitStatus.rowColor)
         self.addColorizer('row', 6, lambda s,c,r,v: 'red underline' if 'U' in s.git_status(r)[0] else None)
-<<<<<<< HEAD
-
-        self.command('a', 'git("add", cursorRow.filename)', 'add this new file or modified file to staging')
-        self.command('m', 'git("mv", cursorRow.filename, input("rename file to: ", value=cursorRow.filename))', 'rename this file')
-        self.command('d', 'git("rm", cursorRow.filename)', 'stage this file for deletion')
-        self.command('r', 'git("reset", "HEAD", cursorRow.filename)', 'reset/unstage this file')
-        self.command('c', 'git("checkout", cursorRow.filename)', 'checkout this file')
-        self.command('ga', 'git("add", *[r.filename for r in selectedRows])', 'add all selected files to staging')
-        self.command('gd', 'git("rm", *[r.filename for r in selectedRows])', 'delete all selected files')
-        self.command('C', 'git("commit", "-m", input("commit message: "))', 'commit changes')
-        self.command('V', 'vd.push(TextSheet(cursorRow.filename, Path(cursorRow.filename)))', 'open file')
-        self.command('i', 'open(workdir+"/.gitignore", "a").write(cursorRow.filename+"\\n"); reload()', 'add file to toplevel .gitignore')
-        self.command('gi', 'open(workdir+"/.gitignore", "a").write(input("add wildcard to .gitignore: "))', 'add input line to toplevel .gitignore')  # path, filename
-
-        self.command(ENTER, 'vd.push(getHunksSheet(sheet, cursorRow))', 'push unstaged diffs for this file')
-        self.command('g^J', 'vd.push(getHunksSheet(sheet, *(selectedRows or rows)))', 'push unstaged diffs for selected files or all files')
-
-        self.command('g/', 'vd.push(GitGrep(input("git grep: ")))', 'find in all files')
-
-        self.command('z^J', 'vd.push(getStagedHunksSheet(sheet, cursorRow))', 'push staged diffs for this file')
-        self.command(['zg^J', 'gz^J'], 'vd.push(getStagedHunksSheet(sheet, *(selectedRows or rows)))', 'push staged diffs for selected files or all files')
-
-        self.command('2', 'vd.push(GitMerge(cursorRow))', 'push merge for this file')
-=======
         self.addColorizer('cell', 7, lambda s,c,r,v: 'green' if c.name == 'staged' and s.git_status(r)[0][0] == 'M' else None)
->>>>>>> fdfc5dd3
 
         self._cachedStatus = {}
 
