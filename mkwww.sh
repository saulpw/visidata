--- conflicted
+++ resolved
@@ -78,23 +78,9 @@
 $VD/strformat.py body=$BUILDWWW/docs/index.body title="VisiData documentation" head="" < $WWW/template.html > $BUILDWWW/docs/index.html
 
 # Build /design
-<<<<<<< HEAD
-pandoc -r markdown -w html -o $BUILDWWW/design/index.body $WWW/design.md
-$VD/strformat.py body=$BUILDWWW/design/index.body title="VisiData Design and Internals" head="" < $WWW/template.html > $BUILDWWW/design/index.html
-rm -f $BUILDWWW/design/index.body
-for postpath in `find $DESIGN -name '*.md'`; do
-    post=${postpath##$DESIGN/}
-    postname=${post%.md}
-    mkdir -p $BUILDWWW/design/$postname
-    posthtml=$BUILDWWW/design/$postname/index
-    pandoc -r markdown -w html -o $posthtml.body $postpath
-    $VD/strformat.py body=$posthtml.body title=$postname head="" < $WWW/template.html > $posthtml.html
-    rm -f $posthtml.body
-done
-=======
 #pandoc -r markdown -w html -o $BUILDWWW/design/index.body $WWW/design.md
 #$VD/strformat.py body=$BUILDWWW/design/index.body title="VisiData Design and Internals" head="" < $WWW/template.html > $BUILDWWW/design/index.html
-#rm -rf  $BUILDWWW/design/index.body
+#rm -f $BUILDWWW/design/index.body
 #for postpath in `find $DESIGN -name '*.md'`; do
 #    post=${postpath##$DESIGN/}
 #    postname=${post%.md}
@@ -102,9 +88,8 @@
 #    posthtml=$BUILDWWW/design/$postname/index
 #    pandoc -r markdown -w html -o $posthtml.body $postpath
 #    $VD/strformat.py body=$posthtml.body title=$postname head="" < $WWW/template.html > $posthtml.html
-#    rm -rf $posthtml.body
+#    rm -f $posthtml.body
 #done
->>>>>>> c4d833dc
 
 # Build /news
 mkdir -p $BUILDWWW/news
