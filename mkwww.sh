--- conflicted
+++ resolved
@@ -20,25 +20,14 @@
 echo '</pre></section>' >> $BUILD/vd-man-inc.html
 $VD/strformat.py body=$BUILD/vd-man-inc.html title="VisiData Quick Reference" head="" < $VD/www/template.html > $WWW/man/index.html
 
-### Build front page
+### build front page from README
+
 $VD/strformat.py body=$VD/www/frontpage-body.html title="VisiData" head='' < $VD/www/template.html > $WWW/index.html
+#markdown $VD/README.md > $WWW/index.html
+#
 
-<<<<<<< HEAD
-### Build any .md in checked-in www/
-for fn in $VD/www/**/*.md ; do
-    outpath=${fn##$VD/www/}
-    outbase=${outpath%.md}
-    mkdir -p $WWW/$outbase
-    outfn=$WWW/$outbase/index.html
-    $VD/strformat.py body=<(markdown $fn) title="$fn" head='' < $VD/www/template.html > $outfn
-done
-
-### Build tours
-$TOUR/mkindex.py $TOUR/*.yaml > $BUILD/demo-index-body.html
-=======
 # Builds tests
 $TEST/mkindex.py $TEST/*.yaml > $BUILD/test-index-body.html
->>>>>>> dc001113
 # Which main css file is it referencing?
 $VD/strformat.py body=$BUILD/test-index-body.html title="test Index" head='' < $VD/www/template.html > $WWW/test/index.html
 
